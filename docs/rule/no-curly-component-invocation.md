# no-curly-component-invocation

<<<<<<< HEAD
:white_check_mark: The `extends: 'recommended'` property in a configuration file enables this rule.
=======
:wrench: The `--fix` option on the command line can automatically fix some of the problems reported by this rule.

:car: The `extends: 'octane'` property in a configuration file enables this rule.
>>>>>>> b1c55a4a

There are two ways to invoke a component in a template: curly component syntax
(`{{my-component}}`), and angle bracket syntax (`<MyComponent />`). The
difference between them is syntactical. You should favour angle bracket syntax
as it improves readability of templates, i.e. disambiguates components from
helpers, and is also the future direction Ember is going with the Octane
Edition.

This rule checks all the curly braces in your app and warns about those that
look like they could be component invocations.

## Examples

- `{{foo}}` ❌
  (simple mustache without `-` in the path is likely to be a property; unless
  `noImplicitThis` is set or in `disallow` list and not a scoped variable)

- `{{foo.bar}}` ❌
  (simple mustache with nested path is likely to be a nested property; unless
  `noImplicitThis` is set)

- `{{foo-bar}}` ❌ (angle brackets: `<FooBar />`)
  (simple mustache with `-` in the path is more likely a component than a
  property or helper; unless in `allow` list)

- `{{nested/component}}` ❌ (angle brackets: `<Nested::Component />`)
  (simple mustache with `/` in the path is more likely a component than a
  property or helper; unless in `allow` list)

- `{{42}}` ✅
  (literal value mustaches)

- `{{foo bar}}` ✅
  (mustache with positional parameters can't be converted to angle brackets
  syntax)

- `{{foo bar=baz}}` ❌ (angle brackets: `<Foo @bar={{baz}} />`)
  (mustache with only named parameters is likely a component; unless in
  `allow` list)

  Setting `requireDash: true` lets `{{foo bar=baz}}` pass, but
  `{{foo-bar bar=baz}}` fails

- `<div {{foo}} />` ✅
  (mustache is a modifier)

- `<Foo @bar={{baz}} />` ✅
  (mustache is an argument or attribute)

- `{{#foo}}{{/foo}}` ❌ (angle brackets: `<Foo></Foo>`)
  (block mustache is considered a component unless it has positional
  parameters, an inverse block, or is in `allow` list)

- `{{#foo bar}}{{/foo}}` ✅
  (block mustache with positional parameters can't be converted to angle
  brackets syntax)

- `{{#foo}}bar{{else}}baz{{/foo}}` ✅
  (block mustache with inverse block can't be converted to angle
  brackets syntax)

- `{{link-to "bar" "foo"}}` ❌ (angle brackets: `<LinkTo @route="foo">bar</LinkTo>`)
  (inline form of the built-in `link-to` component)

- `{{#link-to "foo"}}bar{{/link-to}}` ❌ (angle brackets: `<LinkTo @route="foo">bar</LinkTo>`)
  (block form of the built-in `link-to` component)

## Migration

- use <https://github.com/ember-codemods/ember-angle-brackets-codemod>

## Configuration

- boolean -- if `true`, default configuration is applied
  (`noImplicitThis: true`, `requireDash: false`), see below for details

- object -- containing the following properties:
  - boolean -- `noImplicitThis` -- if `true`, the rule considers all simple
    curly invocations without positional or named arguments as components unless
    they are prefixed with `this.` or `@`
    (default: `true`)
  - boolean -- `requireDash` -- if `true`, the rule only considers curly
    invocations with a `-` character as potential component invocations
    (default: `false`)
  - array -- `allow` -- a list of curly invocation paths that are known to
    **not** be component invocations
  - array -- `disallow` -- a list of curly invocation paths that are known to
    be component invocations

## References

- [RFC #311](https://github.com/emberjs/rfcs/pull/311) (Angle Bracket Syntax)
- [RFC #457](https://github.com/emberjs/rfcs/pull/457) (Nested Components)
- [RFC #459](https://github.com/emberjs/rfcs/pull/459) (Angle Bracket Syntax for built-in components)<|MERGE_RESOLUTION|>--- conflicted
+++ resolved
@@ -1,12 +1,8 @@
 # no-curly-component-invocation
 
-<<<<<<< HEAD
 :white_check_mark: The `extends: 'recommended'` property in a configuration file enables this rule.
-=======
+
 :wrench: The `--fix` option on the command line can automatically fix some of the problems reported by this rule.
-
-:car: The `extends: 'octane'` property in a configuration file enables this rule.
->>>>>>> b1c55a4a
 
 There are two ways to invoke a component in a template: curly component syntax
 (`{{my-component}}`), and angle bracket syntax (`<MyComponent />`). The
