# eol-last

Require or disallow newline at the end of files.

Enforce either (without newline at end):

```hbs
<div>test</div>
```

or this (with newline at end):

```hbs
<div>test</div>
{{!-- newline would be here  --}}
```

## Configuration

The following values are valid configuration:

<<<<<<< HEAD
  * "always" - enforces that files end with a newline
  * "editorconfig" - requires or disallows final newlines based your projects `.editorconfig` settings (via `insert_final_newline`)
  * "never" - enforces that files do not end with a newline'
=======
* string -- "always" enforces that files end with a newline, "never" enforces that files do not end with a newline
>>>>>>> a03aa142

## Related Rules

* [eol-last](https://eslint.org/docs/rules/eol-last) from eslint<|MERGE_RESOLUTION|>--- conflicted
+++ resolved
@@ -19,13 +19,9 @@
 
 The following values are valid configuration:
 
-<<<<<<< HEAD
-  * "always" - enforces that files end with a newline
-  * "editorconfig" - requires or disallows final newlines based your projects `.editorconfig` settings (via `insert_final_newline`)
-  * "never" - enforces that files do not end with a newline'
-=======
-* string -- "always" enforces that files end with a newline, "never" enforces that files do not end with a newline
->>>>>>> a03aa142
+* "always" - enforces that files end with a newline
+* "editorconfig" - requires or disallows final newlines based your projects `.editorconfig` settings (via `insert_final_newline`)
+* "never" - enforces that files do not end with a newline'
 
 ## Related Rules
 
