--- conflicted
+++ resolved
@@ -15,11 +15,7 @@
 ```
 
 ```hbs
-<<<<<<< HEAD
-{{! allowed when `allowDynamicStyles` is enabled }}
-=======
-{{!-- only allowed when `allowDynamicStyles` is enabled  --}}
->>>>>>> 8e7b39e8
+{{!-- allowed when `allowDynamicStyles` is enabled  --}}
 <div style={{html-safe (concat "background-image: url(" url ")")}}></div>
 ```
 
