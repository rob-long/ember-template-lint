--- conflicted
+++ resolved
@@ -38,11 +38,7 @@
     strategy:
       matrix:
         os: [ubuntu, windows]
-<<<<<<< HEAD
-        node-version: [12.x, 14.x, 16.x, 17.x, 18.x]
-=======
-        node-version: [14.x, 16.x, 17.x]
->>>>>>> d934041b
+        node-version: [14.x, 16.x, 17.x, 18.x]
 
         # excluded because it is the `test` job above
         exclude:
