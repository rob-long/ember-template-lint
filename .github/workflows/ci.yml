--- conflicted
+++ resolved
@@ -69,11 +69,6 @@
       - uses: actions/checkout@v2
 
       - uses: volta-cli/action@v1
-<<<<<<< HEAD
-        with:
-          node-version: 16.x
-=======
->>>>>>> 9cf004a0
 
       - name: install dependencies
         run: yarn install --no-lockfile
