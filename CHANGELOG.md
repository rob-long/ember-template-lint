--- conflicted
+++ resolved
@@ -1,4 +1,3 @@
-<<<<<<< HEAD
 ## v2.0.0-beta.5 (2020-01-15)
 
 This release includes all the changes that went into v1.12.1 - v1.13.1.
@@ -44,7 +43,7 @@
 - Bryan Mishkin ([@bmish](https://github.com/bmish))
 - Cyrille David ([@dcyriller](https://github.com/dcyriller))
 - Robert Jackson ([@rwjblue](https://github.com/rwjblue))
-=======
+
 ## v1.14.0 (2020-02-20)
 
 #### :rocket: Enhancement
@@ -80,7 +79,6 @@
 
 #### Committers: 1
 - Bryan Mishkin ([@bmish](https://github.com/bmish))
->>>>>>> 7e3f07e4
 
 ## v1.13.1 (2020-01-15)
 
