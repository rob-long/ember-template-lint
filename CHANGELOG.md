<<<<<<< HEAD
## v2.0.0-beta.3 (2019-12-04)

This release includes all the changes that went into v1.9.0.

#### :house: Internal
* [#941](https://github.com/ember-template-lint/ember-template-lint/pull/941) Leverage static class fields for  SEVERITY constants ([@dcyriller](https://github.com/dcyriller))
* [#933](https://github.com/ember-template-lint/ember-template-lint/pull/933) Linter class: Use named severity ([@dcyriller](https://github.com/dcyriller))
* [#932](https://github.com/ember-template-lint/ember-template-lint/pull/932) Move main linter engine to stand alone file. ([@dcyriller](https://github.com/dcyriller))

#### Committers: 1
- Cyrille David ([@dcyriller](https://github.com/dcyriller))

## v2.0.0-beta.2 (2019-11-17)

#### :boom: Breaking Change
* [#918](https://github.com/ember-template-lint/ember-template-lint/pull/918) Use `.editorconfig` to choose default value for `block-indentation` ([@lifeart](https://github.com/lifeart))
* [#919](https://github.com/ember-template-lint/ember-template-lint/pull/919) Use `.editorconfig` to choose default value for `linebreak-style` ([@lifeart](https://github.com/lifeart))

#### :rocket: Enhancement
* [#918](https://github.com/ember-template-lint/ember-template-lint/pull/918) Use `.editorconfig` to choose default value for `block-indentation` ([@lifeart](https://github.com/lifeart))
* [#919](https://github.com/ember-template-lint/ember-template-lint/pull/919) Use `.editorconfig` to choose default value for `linebreak-style` ([@lifeart](https://github.com/lifeart))
* [#906](https://github.com/ember-template-lint/ember-template-lint/pull/906) Add utility function to allow reading from `.editorconfig` ([@lifeart](https://github.com/lifeart))

#### :bug: Bug Fix
* [#920](https://github.com/ember-template-lint/ember-template-lint/pull/920) Ensure `no-bare-strings` consider literals in mustaches (e.g. `{{"foo"}}`) ([@lifeart](https://github.com/lifeart))
* [#923](https://github.com/ember-template-lint/ember-template-lint/pull/923) Allow `getLocalName` to work with number literals ([@alexlafroscia](https://github.com/alexlafroscia))
* [#913](https://github.com/ember-template-lint/ember-template-lint/pull/913) Update `no-unnecessary-component-helper` rule to allow the `component` helper as an angle bracket component argument ([@buschtoens](https://github.com/buschtoens))
* [#908](https://github.com/ember-template-lint/ember-template-lint/pull/908) Update `no-bare-strings` to ignore contents within elements that are not translated (e.g. `<script>`,`<style>`, and `<pre>`). ([@lifeart](https://github.com/lifeart))
* [#905](https://github.com/ember-template-lint/ember-template-lint/pull/905) Ensure configuration ordering does not matter with `no-bare-strings` ([@lifeart](https://github.com/lifeart))
* [#904](https://github.com/ember-template-lint/ember-template-lint/pull/904) Update `block-indentation` to ignore children of `<template>` and `<textarea>` ([@lifeart](https://github.com/lifeart))

#### :memo: Documentation
* [#911](https://github.com/ember-template-lint/ember-template-lint/pull/911) Update documentation for `require-valid-alt-text` to clarify that `logo` and `spacer` are forbidden words ([@gojefferson](https://github.com/gojefferson))

#### :house: Internal
* [#876](https://github.com/ember-template-lint/ember-template-lint/pull/876) Begin migrating tests to inline fixtures (via `broccoli-test-helper`) ([@lifeart](https://github.com/lifeart))

#### Committers: 5
- Alex Kanunnikov ([@lifeart](https://github.com/lifeart))
- Alex LaFroscia ([@alexlafroscia](https://github.com/alexlafroscia))
- Jan Buschtöns ([@buschtoens](https://github.com/buschtoens))
- Jeff Kerr ([@gojefferson](https://github.com/gojefferson))
- [@dependabot-preview[bot]](https://github.com/apps/dependabot-preview)

## v2.0.0-beta.1 (2019-11-04)

#### :boom: Breaking Change
* [#899](https://github.com/ember-template-lint/ember-template-lint/pull/899) Update recommended config ([@rwjblue](https://github.com/rwjblue))
* [#844](https://github.com/ember-template-lint/ember-template-lint/pull/844) Remove HTML comment config ([@initram](https://github.com/initram))
* [#885](https://github.com/ember-template-lint/ember-template-lint/pull/885) Drop support for NodeJs v6 and v11 ([@dcyriller](https://github.com/dcyriller))

#### :rocket: Enhancement
* [#873](https://github.com/ember-template-lint/ember-template-lint/pull/873) Leverage ember-template-recast ([@dcyriller](https://github.com/dcyriller))

#### :house: Internal
* [#898](https://github.com/ember-template-lint/ember-template-lint/pull/898) Update dependencies to latest (requiring Node 8+). ([@rwjblue](https://github.com/rwjblue))

#### Committers: 3
- Cyrille David ([@dcyriller](https://github.com/dcyriller))
- Martin Midtgaard ([@initram](https://github.com/initram))
- Robert Jackson ([@rwjblue](https://github.com/rwjblue))
=======
## v1.10.0 (2019-12-07)

#### :rocket: Enhancement
* [#966](https://github.com/ember-template-lint/ember-template-lint/pull/966) Report errors as GitHub Actions Annotations ([@Turbo87](https://github.com/Turbo87))
* [#930](https://github.com/ember-template-lint/ember-template-lint/pull/930) Updated `require-valid-alt-text` to ensure `<img ... role="presentation">` or `<img ... role="none">` **must** have an empty `alt` attribute ([@MelSumner](https://github.com/MelSumner))
* [#980](https://github.com/ember-template-lint/ember-template-lint/pull/980) Add `no-invalid-role` rule ([@MelSumner](https://github.com/MelSumner))

#### :bug: Bug Fix
* [#986](https://github.com/ember-template-lint/ember-template-lint/pull/986) no-multiple-empty-lines: Fix `parseConfig()` implementation ([@Turbo87](https://github.com/Turbo87))

#### :house: Internal
* [#979](https://github.com/ember-template-lint/ember-template-lint/pull/979) Update `.npmignore` file ([@Turbo87](https://github.com/Turbo87))

#### Committers: 2
- Melanie Sumner ([@MelSumner](https://github.com/MelSumner))
- Tobias Bieniek ([@Turbo87](https://github.com/Turbo87))

>>>>>>> 8b1b2cf4

## v1.9.0 (2019-12-04)

#### :rocket: Enhancement
* [#971](https://github.com/ember-template-lint/ember-template-lint/pull/971) no-curly-component-invocation: Do not warn for MustacheStatements with positional arguments ([@Turbo87](https://github.com/Turbo87))
* [#964](https://github.com/ember-template-lint/ember-template-lint/pull/964) Implement `no-passed-in-event-handlers` rule ([@Turbo87](https://github.com/Turbo87))
* [#950](https://github.com/ember-template-lint/ember-template-lint/pull/950) Implement `require-button-type` rule ([@Turbo87](https://github.com/Turbo87))
* [#951](https://github.com/ember-template-lint/ember-template-lint/pull/951) Implement `no-multiple-empty-lines` rule ([@Turbo87](https://github.com/Turbo87))

#### :bug: Bug Fix
* [#944](https://github.com/ember-template-lint/ember-template-lint/pull/944) Fix `no-invalid-interactive` to allow `{{on "load"...}}` and `{{on "error"...}}` for `<img>` ([@lifeart](https://github.com/lifeart))

#### :house: Internal
* [#972](https://github.com/ember-template-lint/ember-template-lint/pull/972) Replace `chai` with Jest assertions ([@Turbo87](https://github.com/Turbo87))
* [#973](https://github.com/ember-template-lint/ember-template-lint/pull/973) Remove TravisCI configuration file ([@Turbo87](https://github.com/Turbo87))
* [#952](https://github.com/ember-template-lint/ember-template-lint/pull/952) Add GitHub Actions CI workflow ([@Turbo87](https://github.com/Turbo87))
* [#968](https://github.com/ember-template-lint/ember-template-lint/pull/968) Replace Mocha with Jest ([@Turbo87](https://github.com/Turbo87))
* [#970](https://github.com/ember-template-lint/ember-template-lint/pull/970) Remove unused `mocha-only-detector` dev dependency ([@Turbo87](https://github.com/Turbo87))
* [#959](https://github.com/ember-template-lint/ember-template-lint/pull/959) Add validation that all files in `lib/config/` have been reexported in `lib/config/index.js` ([@lifeart](https://github.com/lifeart))
* [#967](https://github.com/ember-template-lint/ember-template-lint/pull/967) test/bin: Use `execa` to run CLI for tests ([@Turbo87](https://github.com/Turbo87))
* [#965](https://github.com/ember-template-lint/ember-template-lint/pull/965) Improve ESLint setup ([@Turbo87](https://github.com/Turbo87))
* [#963](https://github.com/ember-template-lint/ember-template-lint/pull/963) Update lockfile ([@Turbo87](https://github.com/Turbo87))
* [#957](https://github.com/ember-template-lint/ember-template-lint/pull/957) removed the `lint-` prefix and updated related files so tests pass ([@MelSumner](https://github.com/MelSumner))
* [#947](https://github.com/ember-template-lint/ember-template-lint/pull/947) Add tests confirming extending multiple configs works properly. ([@rwjblue](https://github.com/rwjblue))

#### Committers: 4
- Alex Kanunnikov ([@lifeart](https://github.com/lifeart))
- Melanie Sumner ([@MelSumner](https://github.com/MelSumner))
- Robert Jackson ([@rwjblue](https://github.com/rwjblue))
- Tobias Bieniek ([@Turbo87](https://github.com/Turbo87))

## v1.8.2 (2019-11-17)

#### :bug: Bug Fix
* [#920](https://github.com/ember-template-lint/ember-template-lint/pull/920) Ensure `no-bare-strings` consider literals in mustaches (e.g. `{{"foo"}}`) ([@lifeart](https://github.com/lifeart))
* [#923](https://github.com/ember-template-lint/ember-template-lint/pull/923) Allow `getLocalName` to work with number literals ([@alexlafroscia](https://github.com/alexlafroscia))
* [#913](https://github.com/ember-template-lint/ember-template-lint/pull/913) Update `no-unnecessary-component-helper` rule to allow the `component` helper as an angle bracket component argument ([@buschtoens](https://github.com/buschtoens))
* [#908](https://github.com/ember-template-lint/ember-template-lint/pull/908) Update `no-bare-strings` to ignore contents within elements that are not translated (e.g. `<script>`,`<style>`, and `<pre>`). ([@lifeart](https://github.com/lifeart))
* [#905](https://github.com/ember-template-lint/ember-template-lint/pull/905) Ensure configuration ordering does not matter with `no-bare-strings` ([@lifeart](https://github.com/lifeart))
* [#904](https://github.com/ember-template-lint/ember-template-lint/pull/904) Update `block-indentation` to ignore children of `<template>` and `<textarea>` ([@lifeart](https://github.com/lifeart))

#### :memo: Documentation
* [#911](https://github.com/ember-template-lint/ember-template-lint/pull/911) Update documentation for `require-valid-alt-text` to clarify that `logo` and `spacer` are forbidden words ([@gojefferson](https://github.com/gojefferson))

#### Committers: 5
- Alex Kanunnikov ([@lifeart](https://github.com/lifeart))
- Alex LaFroscia ([@alexlafroscia](https://github.com/alexlafroscia))
- Jan Buschtöns ([@buschtoens](https://github.com/buschtoens))
- Jeff Kerr ([@gojefferson](https://github.com/gojefferson))
- [@dependabot-preview[bot]](https://github.com/apps/dependabot-preview)

## v1.8.1 (2019-11-04)

#### :bug: Bug Fix
* [#902](https://github.com/ember-template-lint/ember-template-lint/pull/902) Do not validate indentation within `<pre>`,`<script>`, or `<style>`. ([@rwjblue](https://github.com/rwjblue))

#### Committers: 1
- Robert Jackson ([@rwjblue](https://github.com/rwjblue))

## v1.8.0 (2019-11-04)

#### :rocket: Enhancement
* [#850](https://github.com/ember-template-lint/ember-template-lint/pull/850) Changed parser mode to 'codemod' ([@initram](https://github.com/initram))
* [#893](https://github.com/ember-template-lint/ember-template-lint/pull/893) Add `no-args-paths` to the `octane` preset ([@lifeart](https://github.com/lifeart))
* [#865](https://github.com/ember-template-lint/ember-template-lint/pull/865) Add new `no-args-paths` rule. ([@lifeart](https://github.com/lifeart))

#### :bug: Bug Fix
* [#884](https://github.com/ember-template-lint/ember-template-lint/pull/884) Fix `no-curly-component-invocation` to not warn about invocations within an existing angle bracket invocation ([@lifeart](https://github.com/lifeart))
* [#870](https://github.com/ember-template-lint/ember-template-lint/pull/870) Fix issue preventing running a subset of rules ([@lifeart](https://github.com/lifeart))

#### :house: Internal
* [#896](https://github.com/ember-template-lint/ember-template-lint/pull/896) Pass `moduleName` and `rawSource` to `Rule` upon creation. ([@rwjblue](https://github.com/rwjblue))
* [#892](https://github.com/ember-template-lint/ember-template-lint/pull/892) Remove reliance on `preprocess` (from `@glimmer/syntax`) ability to accept an array of AST plugins ([@rwjblue](https://github.com/rwjblue))
* [#890](https://github.com/ember-template-lint/ember-template-lint/pull/890) Remove TransformDotComponentInvocation. ([@rwjblue](https://github.com/rwjblue))

#### Committers: 4
- Alex Kanunnikov ([@lifeart](https://github.com/lifeart))
- Bryan Mishkin ([@bmish](https://github.com/bmish))
- Martin Midtgaard ([@initram](https://github.com/initram))
- Robert Jackson ([@rwjblue](https://github.com/rwjblue))

## v1.7.0 (2019-10-31)

#### :rocket: Enhancement
* [#848](https://github.com/ember-template-lint/ember-template-lint/pull/848) Add `no-whitespace-within-word` rule ([@MelSumner](https://github.com/MelSumner))
* [#868](https://github.com/ember-template-lint/ember-template-lint/pull/868) Add `no-meta-redirect-with-time-limit` rule ([@MelSumner](https://github.com/MelSumner))
* [#819](https://github.com/ember-template-lint/ember-template-lint/pull/819) Added `no-whitespace-for-layout` rule ([@MelSumner](https://github.com/MelSumner))

#### Committers: 2
- Melanie Sumner ([@MelSumner](https://github.com/MelSumner))
- [@dependabot-preview[bot]](https://github.com/apps/dependabot-preview)

## v1.6.2 (2019-10-30)

#### :bug: Bug Fix
* [#887](https://github.com/ember-template-lint/ember-template-lint/pull/887) Ensure `no-action` does not error when encountering literals (StringLiteral, BooleanLiteral, etc). ([@lifeart](https://github.com/lifeart))
* [#882](https://github.com/ember-template-lint/ember-template-lint/pull/882) Fix issues when converting dasherized curly component invocation into angle bracket invocation ([@suchitadoshi1987](https://github.com/suchitadoshi1987))

#### :memo: Documentation
* [#877](https://github.com/ember-template-lint/ember-template-lint/pull/877) Document requirement on Node.js >= 6 ([@bmish](https://github.com/bmish))

#### Committers: 3
- Alex Kanunnikov ([@lifeart](https://github.com/lifeart))
- Bryan Mishkin ([@bmish](https://github.com/bmish))
- Suchita Doshi ([@suchitadoshi1987](https://github.com/suchitadoshi1987))

## v1.6.1 (2019-10-28)

#### :bug: Bug Fix
* [#864](https://github.com/ember-template-lint/ember-template-lint/pull/864) Update `no-invalid-interactive` to check for `on` modifier (in addition to `action`). ([@lifeart](https://github.com/lifeart))

#### :house: Internal
* [#874](https://github.com/ember-template-lint/ember-template-lint/pull/874) test-harness: Make it available for (external) plugins ([@dcyriller](https://github.com/dcyriller))

#### Committers: 2
- Alex Kanunnikov ([@lifeart](https://github.com/lifeart))
- Cyrille David ([@dcyriller](https://github.com/dcyriller))

## v1.6.0 (2019-10-22)

#### :rocket: Enhancement
* [#862](https://github.com/ember-template-lint/ember-template-lint/pull/862) ✨Add option --print-pending from ember-cli-template-lint ([@TristanToye](https://github.com/TristanToye))
* [#858](https://github.com/ember-template-lint/ember-template-lint/pull/858) Add `no-action` to `octane` preset configuration. ([@rwjblue](https://github.com/rwjblue))
* [#853](https://github.com/ember-template-lint/ember-template-lint/pull/853) Add `no-action` rule ([@lifeart](https://github.com/lifeart))
* [#783](https://github.com/ember-template-lint/ember-template-lint/pull/783) Add support for reading a file to lint from `process.stdin` (e.g `cat some-file.hbs | ember-template-lint`) ([@sukima](https://github.com/sukima))

#### :bug: Bug Fix
* [#861](https://github.com/ember-template-lint/ember-template-lint/pull/861) Update `no-curly-component-invocation` to allow non-component yielded values to be used with mustaches ([@patocallaghan](https://github.com/patocallaghan))
* [#849](https://github.com/ember-template-lint/ember-template-lint/pull/849) Improve `require-valid-alt-text` rule to catch additional common failure scenarios ([@MelSumner](https://github.com/MelSumner))
* [#846](https://github.com/ember-template-lint/ember-template-lint/pull/846) Update `table-groups` to enforce required ordering of table children ([@initram](https://github.com/initram))
* [#845](https://github.com/ember-template-lint/ember-template-lint/pull/845) Fixed `attribute-indentation` when using triple curlies (non-escaped `MustacheStatement`) ([@initram](https://github.com/initram))
* [#836](https://github.com/ember-template-lint/ember-template-lint/pull/836) Expose internal errors from erroneous config when consuming it ([@ygongdev](https://github.com/ygongdev))

#### :house: Internal
* [#859](https://github.com/ember-template-lint/ember-template-lint/pull/859) Remove `testem` setup. ([@rwjblue](https://github.com/rwjblue))
* [#856](https://github.com/ember-template-lint/ember-template-lint/pull/856) Use @glimmer/syntax directly. ([@rwjblue](https://github.com/rwjblue))
* [#843](https://github.com/ember-template-lint/ember-template-lint/pull/843) Test interactivity of onload for img tags ([@joankaradimov](https://github.com/joankaradimov))
* [#832](https://github.com/ember-template-lint/ember-template-lint/pull/832) Add eslint-plugin-import and enable most rules internally ([@bmish](https://github.com/bmish))
* [#830](https://github.com/ember-template-lint/ember-template-lint/pull/830) Enable optional eslint rules internally ([@bmish](https://github.com/bmish))
* [#829](https://github.com/ember-template-lint/ember-template-lint/pull/829) Add eslint-plugin-eslint-comments internally ([@bmish](https://github.com/bmish))
* [#828](https://github.com/ember-template-lint/ember-template-lint/pull/828) Add eslint-plugin-filenames to enforce kebab-case filenames internally ([@bmish](https://github.com/bmish))
* [#827](https://github.com/ember-template-lint/ember-template-lint/pull/827) Add CI check to ensure yarn.lock is up-to-date ([@bmish](https://github.com/bmish))
* [#826](https://github.com/ember-template-lint/ember-template-lint/pull/826) Start testing with Node 12 ([@bmish](https://github.com/bmish))

#### Committers: 11
- Alex Kanunnikov ([@lifeart](https://github.com/lifeart))
- Bryan Mishkin ([@bmish](https://github.com/bmish))
- Devin Weaver ([@sukima](https://github.com/sukima))
- Joan Karadimov ([@joankaradimov](https://github.com/joankaradimov))
- Martin Midtgaard ([@initram](https://github.com/initram))
- Melanie Sumner ([@MelSumner](https://github.com/MelSumner))
- Pat O'Callaghan ([@patocallaghan](https://github.com/patocallaghan))
- Robert Jackson ([@rwjblue](https://github.com/rwjblue))
- Tristan Toye ([@TristanToye](https://github.com/TristanToye))
- Yicheng (Jerry) Gong ([@ygongdev](https://github.com/ygongdev))
- [@dependabot-preview[bot]](https://github.com/apps/dependabot-preview)

## v1.5.3 (2019-08-20)

#### :bug: Bug Fix
* [#805](https://github.com/ember-template-lint/ember-template-lint/pull/805) Update `no-action-modifiers` and `no-element-event-actions` rules to suggest using the `on` modifier ([@bmish](https://github.com/bmish))
* [#803](https://github.com/ember-template-lint/ember-template-lint/pull/803) Add 'octane' config to export list so it can be used in `.template-lintrc.js` ([@pgengler](https://github.com/pgengler))

#### Committers: 3
- Bryan Mishkin ([@bmish](https://github.com/bmish))
- Phil Gengler ([@pgengler](https://github.com/pgengler))
- [@dependabot-preview[bot]](https://github.com/apps/dependabot-preview)

## v1.5.2 (2019-08-12)

#### :bug: Bug Fix
* [#801](https://github.com/ember-template-lint/ember-template-lint/pull/801) Don't require `alt` on `<img ...attributes>` ([@chancancode](https://github.com/chancancode))

#### :house: Internal
* [#798](https://github.com/ember-template-lint/ember-template-lint/pull/798) Ensure that fundamental setup (docs, tests, exports, etc) is correct when adding new rules ([@lifeart](https://github.com/lifeart))

#### Committers: 2
- Alex Kanunnikov ([@lifeart](https://github.com/lifeart))
- Godfrey Chan ([@chancancode](https://github.com/chancancode))

## v1.5.1 (2019-08-06)

#### :rocket: Enhancement
* [#790](https://github.com/ember-template-lint/ember-template-lint/pull/790) Add "octane" configuration preset. ([@rwjblue](https://github.com/rwjblue))

#### :bug: Bug Fix
* [#796](https://github.com/ember-template-lint/ember-template-lint/pull/796) Allow `{{#-in-element}}` and `{{#in-element}}` for `no-curly-component-invocation` rule ([@mydea](https://github.com/mydea))
* [#791](https://github.com/ember-template-lint/ember-template-lint/pull/791) Ensure table-group rule allows `each`, `each-in`, `let`, and comments ([@mongoose700](https://github.com/mongoose700))

#### Committers: 4
- Bryan Mishkin ([@bmish](https://github.com/bmish))
- Francesco Novy ([@mydea](https://github.com/mydea))
- Michael Peirce ([@mongoose700](https://github.com/mongoose700))
- Robert Jackson ([@rwjblue](https://github.com/rwjblue))

## v1.5.0 (2019-07-31)

#### :rocket: Enhancement
* [#768](https://github.com/ember-template-lint/ember-template-lint/pull/768) Add no-curly-component-invocation rule ([@patocallaghan](https://github.com/patocallaghan))

#### :bug: Bug Fix
* [#788](https://github.com/ember-template-lint/ember-template-lint/pull/788) Add support for handling `<button tabindex={{if this.foo 0 -1}}><button>` to no-positive-tabindex rule ([@lifeart](https://github.com/lifeart))
* [#779](https://github.com/ember-template-lint/ember-template-lint/pull/779) Allow <img onload={{action 'foo'}}> in no-invalid-interactive rule ([@joankaradimov](https://github.com/joankaradimov))
* [#762](https://github.com/ember-template-lint/ember-template-lint/pull/762) Ensure no-outlet-outside-routes allows apps or routes named "components" ([@marcoow](https://github.com/marcoow))

#### :memo: Documentation
* [#775](https://github.com/ember-template-lint/ember-template-lint/pull/775) Add rule documentation to missing rule to docs/rules.md. ([@bmish](https://github.com/bmish))

#### Committers: 5
- Alex Kanunnikov ([@lifeart](https://github.com/lifeart))
- Bryan Mishkin ([@bmish](https://github.com/bmish))
- Joan Karadimov ([@joankaradimov](https://github.com/joankaradimov))
- Marco Otte-Witte ([@marcoow](https://github.com/marcoow))
- Pat O'Callaghan ([@patocallaghan](https://github.com/patocallaghan))

## v1.4.0 (2019-07-12)

#### :rocket: Enhancement
* [#759](https://github.com/ember-template-lint/ember-template-lint/pull/759) Deprecate `img-alt-attributes` rule in favor of `require-valid-alt-text` ([@bmish](https://github.com/bmish))
* [#753](https://github.com/ember-template-lint/ember-template-lint/pull/753) Add `no-unnecessary-component-helper` rule ([@bmish](https://github.com/bmish))
* [#518](https://github.com/ember-template-lint/ember-template-lint/pull/518) Add blacklist support to simple-unless rule ([@mattbalmer](https://github.com/mattbalmer))

#### :bug: Bug Fix
* [#772](https://github.com/ember-template-lint/ember-template-lint/pull/772) Fix `no-element-event-actions` rule to ignore case when checking the DOM event attribute name (should handle either `onclick` or `ONCLICK`) ([@bmish](https://github.com/bmish))
* [#773](https://github.com/ember-template-lint/ember-template-lint/pull/773) Fix `no-invalid-interactive` rule to consider any DOM event attribute usage as adding interactivity to an element ([@bmish](https://github.com/bmish))

#### Committers: 3
- Bryan Mishkin ([@bmish](https://github.com/bmish))
- Matt Balmer ([@mattbalmer](https://github.com/mattbalmer))
- [@dependabot-preview[bot]](https://github.com/apps/dependabot-preview)

## v1.3.0 (2019-06-19)

#### :rocket: Enhancement
* [#742](https://github.com/ember-template-lint/ember-template-lint/pull/742) Update `table-groups` rule to allow `{{#some-component tagName="tbody"}}{{/some-component}}` to be a child of `table` ([@bmish](https://github.com/bmish))

#### :bug: Bug Fix
* [#750](https://github.com/ember-template-lint/ember-template-lint/pull/750) Ensure custom rules can be disabled with inline comments. ([@rwjblue](https://github.com/rwjblue))

#### :memo: Documentation
* [#744](https://github.com/ember-template-lint/ember-template-lint/pull/744) Tweak error message for `no-element-event-actions` rule. ([@bmish](https://github.com/bmish))
* [#740](https://github.com/ember-template-lint/ember-template-lint/pull/740) Fix rule ordering and incorrect rule name in plugin documentation ([@bmish](https://github.com/bmish))

#### :house: Internal
* [#738](https://github.com/ember-template-lint/ember-template-lint/pull/738) Add support for new node types to the AST ([@CvX](https://github.com/CvX))

#### Committers: 4
- Bryan Mishkin ([@bmish](https://github.com/bmish))
- Jarek Radosz ([@CvX](https://github.com/CvX))
- Robert Jackson ([@rwjblue](https://github.com/rwjblue))
- [@dependabot-preview[bot]](https://github.com/apps/dependabot-preview)

## v1.2.0 (2019-06-12)

#### :rocket: Enhancement
* [#733](https://github.com/ember-template-lint/ember-template-lint/pull/733) Add new rule: `no-obsolete-elements` ([@MelSumner](https://github.com/MelSumner))
* [#714](https://github.com/ember-template-lint/ember-template-lint/pull/714) Expose rule test harness for use by custom rule authors. ([@gabrielcsapo](https://github.com/gabrielcsapo))
* [#631](https://github.com/ember-template-lint/ember-template-lint/pull/631) Add rule: [A11y] `require-iframe-title` ([@lifeart](https://github.com/lifeart))
* [#681](https://github.com/ember-template-lint/ember-template-lint/pull/681) Update `table-groups` rule to allow `{{yield}}` inside `<table>` ([@sohara](https://github.com/sohara))
* [#633](https://github.com/ember-template-lint/ember-template-lint/pull/633) Add rule: [A11y] `no-positive-tabindex` ([@lifeart](https://github.com/lifeart))
* [#624](https://github.com/ember-template-lint/ember-template-lint/pull/624) Add rule: [A11y]`require-valid-alt-text` ([@lifeart](https://github.com/lifeart))
* [#628](https://github.com/ember-template-lint/ember-template-lint/pull/628) Add rule: [A11y] `no-abstract-roles` ([@lifeart](https://github.com/lifeart))
* [#721](https://github.com/ember-template-lint/ember-template-lint/pull/721) Allow `{{some-component tagName="tbody"}}` to be a child of a `table` ([@raycohen](https://github.com/raycohen))
* [#672](https://github.com/ember-template-lint/ember-template-lint/pull/672) Add `allowDynamicStyles` option to `no-inline-styles` lint rule ([@bmish](https://github.com/bmish))
* [#638](https://github.com/ember-template-lint/ember-template-lint/pull/638) Update `table-groups` rule to allow comments inside `<table>` ([@lifeart](https://github.com/lifeart))
* [#614](https://github.com/ember-template-lint/ember-template-lint/pull/614) Add rule: `no-element-event-actions` ([@bmish](https://github.com/bmish))

#### :bug: Bug Fix
* [#737](https://github.com/ember-template-lint/ember-template-lint/pull/737) Allow `onerror` for `img` elements in `no-invalid-interactive` rule ([@elidupuis](https://github.com/elidupuis))
* [#730](https://github.com/ember-template-lint/ember-template-lint/pull/730) Ensure console output is completed before exiting `ember-template-lint` executable ([@john-kurkowski](https://github.com/john-kurkowski))
* [#709](https://github.com/ember-template-lint/ember-template-lint/pull/709) Update `@glimmer/compiler` to avoid errors when forwarding element modifiers to component invocations ([@dmzza](https://github.com/dmzza))
* [#639](https://github.com/ember-template-lint/ember-template-lint/pull/639) Fix `no-bare-strings` to allow whitelisting empty string ([@lifeart](https://github.com/lifeart))
* [#618](https://github.com/ember-template-lint/ember-template-lint/pull/618) Allow `{{else}} {{#unless ...}}` in the `simple-unless` and `no-negated-condition` rules ([@bmish](https://github.com/bmish))
* [#613](https://github.com/ember-template-lint/ember-template-lint/pull/613) Avoid suggesting `unless` with helpers in condition in `no-negated-condition` rule ([@bmish](https://github.com/bmish))

#### :memo: Documentation
* [#678](https://github.com/ember-template-lint/ember-template-lint/pull/678) Add documentation on how to ignore modules when using ember-template-lint and ember-cli-template-lint together ([@DingoEatingFuzz](https://github.com/DingoEatingFuzz))
* [#695](https://github.com/ember-template-lint/ember-template-lint/pull/695) Fixed 404 URL in `sourceForNode` comment ([@kevinansfield](https://github.com/kevinansfield))
* [#686](https://github.com/ember-template-lint/ember-template-lint/pull/686) Fix link to spec in `self-closing-void-elements` documentation ([@woprandi](https://github.com/woprandi))
* [#675](https://github.com/ember-template-lint/ember-template-lint/pull/675) Add allowed example to `no-bare-strings` rule documentation ([@bmish](https://github.com/bmish))
* [#671](https://github.com/ember-template-lint/ember-template-lint/pull/671) Add command for generating pending list to README ([@TristanToye](https://github.com/TristanToye))
* [#670](https://github.com/ember-template-lint/ember-template-lint/pull/670) Fix a typo in the `style-concatenation` rule documentation ([@dmzza](https://github.com/dmzza))
* [#652](https://github.com/ember-template-lint/ember-template-lint/pull/652) Update documentation to show `no-element-event-actions` and `no-action-modifiers` as related rules ([@keanedawg](https://github.com/keanedawg))
* [#641](https://github.com/ember-template-lint/ember-template-lint/pull/641) Add template for writing documentation for new rules ([@bmish](https://github.com/bmish))

#### :house: Internal
* [#627](https://github.com/ember-template-lint/ember-template-lint/pull/627) Add `-test` suffix to some test files that were not running in CI ([@bmish](https://github.com/bmish))

#### Committers: 16
- Alex Kanunnikov ([@lifeart](https://github.com/lifeart))
- Bryan Mishkin ([@bmish](https://github.com/bmish))
- Cameron Fife ([@keanedawg](https://github.com/keanedawg))
- David Mazza ([@dmzza](https://github.com/dmzza))
- Eli Dupuis ([@elidupuis](https://github.com/elidupuis))
- Gabriel Csapo ([@gabrielcsapo](https://github.com/gabrielcsapo))
- John Kurkowski ([@john-kurkowski](https://github.com/john-kurkowski))
- Kevin Ansfield ([@kevinansfield](https://github.com/kevinansfield))
- Melanie Sumner ([@MelSumner](https://github.com/MelSumner))
- Michael Lange ([@DingoEatingFuzz](https://github.com/DingoEatingFuzz))
- Ray Cohen ([@raycohen](https://github.com/raycohen))
- Robert Jackson ([@rwjblue](https://github.com/rwjblue))
- Sean O'Hara ([@sohara](https://github.com/sohara))
- Tristan Toye ([@TristanToye](https://github.com/TristanToye))
- William Oprandi ([@woprandi](https://github.com/woprandi))
- [@dependabot-preview[bot]](https://github.com/apps/dependabot-preview)

## v1.1.0 (2019-01-16)

#### :rocket: Enhancement
* [#609](https://github.com/ember-template-lint/ember-template-lint/pull/609) Add 'no-negated-condition' rule ([@bmish](https://github.com/bmish))
* [#573](https://github.com/ember-template-lint/ember-template-lint/pull/573) Allow RegExp's with no-implicit-this  ([@iki6](https://github.com/iki6))

#### :bug: Bug Fix
* [#559](https://github.com/ember-template-lint/ember-template-lint/pull/559) Added video and audio with control attribute as interactive elements ([@HenryVonfire](https://github.com/HenryVonfire))
* [#607](https://github.com/ember-template-lint/ember-template-lint/pull/607) Always ignore dist, tmp, node_modules by default. ([@jasonmit](https://github.com/jasonmit))
* [#600](https://github.com/ember-template-lint/ember-template-lint/pull/600) Add {{welcome-page}} to default allowed list for no-implicit-this. ([@rwjblue](https://github.com/rwjblue))

#### :memo: Documentation
* [#608](https://github.com/ember-template-lint/ember-template-lint/pull/608) Improve clarity of descriptions and examples in rule docs. ([@bmish](https://github.com/bmish))
* [#606](https://github.com/ember-template-lint/ember-template-lint/pull/606) Fix typo in 'no-unnecessary-concat' doc migration regexp. ([@bmish](https://github.com/bmish))

#### :house: Internal
* [#458](https://github.com/ember-template-lint/ember-template-lint/pull/458) Add prettier. ([@rwjblue](https://github.com/rwjblue))

#### Committers: 5
- Bryan Mishkin ([@bmish](https://github.com/bmish))
- Jason Mitchell ([@jasonmit](https://github.com/jasonmit))
- Robert Jackson ([@rwjblue](https://github.com/rwjblue))
- [@HenryVonfire](https://github.com/HenryVonfire)
- [@iki6](https://github.com/iki6)

## v1.0.0 (2019-01-08)

#### :boom: Breaking Change
* [#599](https://github.com/ember-template-lint/ember-template-lint/pull/599) Remove attribute-indentation from recommended config. ([@rwjblue](https://github.com/rwjblue))

#### :rocket: Enhancement
* [#598](https://github.com/ember-template-lint/ember-template-lint/pull/598) Add lerna-changelog for changelog generation. ([@rwjblue](https://github.com/rwjblue))
* [#582](https://github.com/ember-template-lint/ember-template-lint/pull/582) Ensure absolute paths are normalized when checking modules for "pending" status ([@xcambar](https://github.com/xcambar))
* [#584](https://github.com/ember-template-lint/ember-template-lint/pull/584) feat: add rule 'no-extra-mut-helper-argument'. ([@bmish](https://github.com/bmish))
* [#528](https://github.com/ember-template-lint/ember-template-lint/pull/528) Add option to executable for specifying a custom config path ([@krivaten](https://github.com/krivaten))
* [#535](https://github.com/ember-template-lint/ember-template-lint/pull/535) Add no-action-modifiers rule ([@bendemboski](https://github.com/bendemboski))

#### :bug: Bug Fix
* [#597](https://github.com/ember-template-lint/ember-template-lint/pull/597) Fix config resolution with Yarn PnP. ([@rwjblue](https://github.com/rwjblue))
* [#592](https://github.com/ember-template-lint/ember-template-lint/pull/592) fix: errors from 'simple-unless' rule with empty unless usage ([@bmish](https://github.com/bmish))
* [#591](https://github.com/ember-template-lint/ember-template-lint/pull/591) feat: update 'style-concatenation' rule to catch an unsafe usage of the 'concat' helper. ([@bmish](https://github.com/bmish))
* [#580](https://github.com/ember-template-lint/ember-template-lint/pull/580) Ensure failure when invalid config path is provided. ([@xcambar](https://github.com/xcambar))
* [#568](https://github.com/ember-template-lint/ember-template-lint/pull/568) Fix contextual component error message in attribute-indentation and block-indentation rules ([@HodofHod](https://github.com/HodofHod))

#### :memo: Documentation
* [#590](https://github.com/ember-template-lint/ember-template-lint/pull/590) docs: improve organization, formatting, and consistency for rule docs. ([@bmish](https://github.com/bmish))
* [#589](https://github.com/ember-template-lint/ember-template-lint/pull/589) docs: reorganize, reformat, add links, and add examples to improve doc for 'style-concatenation' rule. ([@bmish](https://github.com/bmish))
* [#574](https://github.com/ember-template-lint/ember-template-lint/pull/574) Fix typo in no-implicit-this documentation ([@efx](https://github.com/efx))
* [#564](https://github.com/ember-template-lint/ember-template-lint/pull/564) Removed ember-i18n recommendation in no-bare-string documentation ([@Alonski](https://github.com/Alonski))
* [#563](https://github.com/ember-template-lint/ember-template-lint/pull/563) Add an example of how to ignore files to the README ([@h2blake](https://github.com/h2blake))
* [#547](https://github.com/ember-template-lint/ember-template-lint/pull/547) Fix typo in table-groups rule documentation ([@evoactivity](https://github.com/evoactivity))
* [#544](https://github.com/ember-template-lint/ember-template-lint/pull/544) Fix attribute-indentation rule documentation to comply with default config ([@benmurden](https://github.com/benmurden))
* [#541](https://github.com/ember-template-lint/ember-template-lint/pull/541) Fix attribute-indentation rule documentation to comply with default config ([@benmurden](https://github.com/benmurden))
* [#540](https://github.com/ember-template-lint/ember-template-lint/pull/540) Small tweaks to `no-shadowed-elements` docs ([@sduquej](https://github.com/sduquej))
* [#515](https://github.com/ember-template-lint/ember-template-lint/pull/515) Add documentation for no-shadowed-elements rule ([@Willibaur](https://github.com/Willibaur))
* [#538](https://github.com/ember-template-lint/ember-template-lint/pull/538) Fix links and markdown styling ([@scottwernervt](https://github.com/scottwernervt))

#### :house: Internal
* [#570](https://github.com/ember-template-lint/ember-template-lint/pull/570) TravisCI: Remove deprecated `sudo: false` option ([@Turbo87](https://github.com/Turbo87))

#### Committers: 16
- Alon Bukai ([@Alonski](https://github.com/Alonski))
- Ben Demboski ([@bendemboski](https://github.com/bendemboski))
- Ben Murden ([@benmurden](https://github.com/benmurden))
- Bryan Mishkin ([@bmish](https://github.com/bmish))
- Eli Flanagan ([@efx](https://github.com/efx))
- Heather Blake ([@h2blake](https://github.com/h2blake))
- Kris Van Houten ([@krivaten](https://github.com/krivaten))
- Liam Potter ([@evoactivity](https://github.com/evoactivity))
- Robert Jackson ([@rwjblue](https://github.com/rwjblue))
- Sander Steenhuis ([@Redsandro](https://github.com/Redsandro))
- Scott Werner ([@scottwernervt](https://github.com/scottwernervt))
- Sebastián Duque ([@sduquej](https://github.com/sduquej))
- Tobias Bieniek ([@Turbo87](https://github.com/Turbo87))
- William Bautista ([@Willibaur](https://github.com/Willibaur))
- Xavier Cambar ([@xcambar](https://github.com/xcambar))
- [@HodofHod](https://github.com/HodofHod)

## v1.0.0-beta.6

- Fix a number of issues with attribute-indentation:
  - Ensure contextual component indentation / closing indentation is properly enforced.
  - Ensure block opening indentation is properly detected when the block itself is indented.
  - Ensure element modifiers are handled and do cause elements to fail
    attribute-indentation (note: this requires that all element modifiers are
    **after** all attributes).

## v1.0.0-beta.5

- Refactor `linebreak-style` rule to add:
  - `system` setting which enforces current system native line endings
  - `true` value now prevents _mixing_ line endings (as opposed to enforcing a specific one)
- Fix a number of issues with `attribute-indentation`:
  - Ensure that using a value-less attribute does **not** cause following attributes to be considered the wrong indentation
  - Ensure that mustache invocation from within an ElementNode uses the correct indentation
  - Add configuration to control where the `>` / `/>` or `}}` of the open element/mustache go
    - 'new-line' - requires the closing symbol on a new line (outdented)
    - 'last-attribute' - requires the closing symbol to be directly after the last attribute
- Ensure invalid config errors are properly bubbled to the console
- Update `simple-unless` to allow either `maxHelpers` or `whitelist` or both together

## v1.0.0-beta.4

- Ensure the `no-implicit-this` rule allows `hasBlock` / `has-block` without arguments.
- Ensure `no-ambiguous-elements` rule does not mark angle bracket invocation of yielded block param paths as invalid.

## v1.0.0-beta.3

- Fix issue causing `node_modules` to be scanned when running `ember-template-lint .`.

## v1.0.0-beta.2

- Fix issue with `attribute-indentation` rule parsing of element nodes.
- Add `no-quoteless-attributes` rule. See the [rule documentation](https://github.com/ember-template-lint/ember-template-lint/blob/master/docs/rule/no-quoteless-attributes.md) for details.
- Add `no-quoteless-attributes` to the default `recommended` configuration.
-
## v1.0.0-beta.1

- Tweak bin script so that it automatically ignores any files ignored by `.gitignore`.
- Drop support for Node 4, 5, 7, and 9.
- Update `attribute-indentation`'s default `true` config to include processing of elements.
- Make `0-8-recommended` configuration (to make upgrading a bit easier for folks.
- Change "recommended" configuration
  - To be added to the recommended config for 0.9.0:
    - `no-inline-styles`
    - `linebreak-style`
    - `no-duplicate-attributes`
    - `table-groups`
    - `attribute-indentation`
    - `no-unnecessary-concat`
    - `no-input-block`
    - `no-input-tagname`
    - `no-unbound`
    - `no-outlet-outside-routes`
    - `no-partial`
    - `quotes`
    - `no-attrs-in-components`
    - `no-shadowed-elements`
  - To be removed from the recommended config for 0.9.0:
    - `deprecated-inline-view-helper`


## v0.8.23

- Fix regression in `no-unused-block-params` rule.
- Add support for element validation to `attribute-indentation` rule (enableable via the `process-elements` configuration option).

## v0.8.22

- Add `link-href-attributes` rule to forbid `a` elements without an `href` attribute.

## v0.8.21

- Add `--quiet` option to command line interface. Similar to the same option in `eslint` the `--quiet` prevents warnings from being printed.
- Fix issue with block param scope tracking (from `BlockStatement`s) included in prior versions.

## v0.8.20

- Fix issue with using literals in mustaches (e.g. `{{false}}`).

## v0.8.19

### Bugfixes

- Update to latest `@glimmer/compiler` (0.35.5).
- Correct naming of `no-attrs-in-components` rule (deprecating `no-attr-in-components`).
- Add line/column information to fatal / parsing errors.
- Deprecate `no-trailing-dot-in-path-expression` rule (it is now directly enforced by Glimmer itself).
- Update `invocation-blacklist` rule to accomodate angle bracket invocation.
- Update `no-unused-block-param` rule to accomodate angle bracket invocation.
- Add `Plugin.prototype.isLocal` to test if a given node is derived from a block param.
- Add ability to configure the indentation level for `attribute-indentation` rule.

### New Rules

- Add `no-implicit-this` rule. See [the documentation](https://github.com/ember-template-lint/ember-template-lint/blob/master/docs/rule/no-implicit-this.md) for more details.
- Add `no-shadowed-elements` rule.

## 0.8.18

- Ensure `no-nested-interactive` rule does not flag angle bracket invoked components.

## 0.8.17

- Fix issue with rule deprecation (introduced in 0.8.16). This was causing
  deprecated rules that were configured properly to "loose" their config.
- Ensure reported errors include line and column numbers.

## 0.8.16

- Add `invocable-blacklist` rule allowing specific invokables to be disabled
  (e.g. you want to forbid a `stinky-garbage` component or helper from usage in
  your app).
- Fix various ordering issues with `link-rel-noopener` rule (combinations of
  `noreferrer` and `noopener` would incorrectly be marked as invalid).
- Fix issues with templates with a string literal inside mustaches (e.g. `{{"foo"}}`).
- Remove `tabpanel` from being considered an interactive element.
- Add `aria-label`, `aria-placeholder`, `aria-roledescription`,
  `aria-valuetext` to be considered as part of the `no-bare-strings` rule.
- Rename a number of rules for consistency. A deprecation message will be
  emitted when the deprecated name is used in your applications configuration:
  - `inline-styles` -> `no-inline-styles`
  - `bare-strings` -> `no-bare-strings`
  - `html-comments` -> `no-html-comments`
  - `invalid-interactive` -> `no-invalid-interactive`
  - `nested-interactive` -> `no-nested-interactive`
  - `triple-curlies` -> `no-triple-curlies`
  - `unused-block-params` -> `no-unused-block-params`

## 0.8.15

- add whitelist to simple-unless [#356](https://github.com/rwjblue/ember-template-lint/pull/356)
- add no-partial rule [#369](https://github.com/rwjblue/ember-template-lint/pull/369)
- unused-block-params: Disable rule when partial is used in scope [#368](https://github.com/rwjblue/ember-template-lint/pull/368)
- Remove unused `lodash` dependency [#367](https://github.com/rwjblue/ember-template-lint/pull/367)
- add no-unnecessary-concat rule [#365](https://github.com/rwjblue/ember-template-lint/pull/365)
- update @glimmer/compiler to version 0.32.3 [#362](https://github.com/rwjblue/ember-template-lint/pull/362)
- Remove explicit `@glimmer/syntax` dependency [#363](https://github.com/rwjblue/ember-template-lint/pull/363)
- add no-outlet-outside-routes rule [#359](https://github.com/rwjblue/ember-template-lint/pull/359)
- add no-input-block and no-input-tagname rules [#361](https://github.com/rwjblue/ember-template-lint/pull/361)
- add no-unbound rule [#360](https://github.com/rwjblue/ember-template-lint/pull/360)
- fix attribute-indentation) [#358](https://github.com/rwjblue/ember-template-lint/pull/358)
- fix eol-last [#344](https://github.com/rwjblue/ember-template-lint/pull/344)
- fix attribute-indentation [#334](https://github.com/rwjblue/ember-template-lint/pull/334)
- Allow form elements to have reset actions [#355](https://github.com/rwjblue/ember-template-lint/pull/355)
- No trailing dot(s) in a path expression [#342](https://github.com/rwjblue/ember-template-lint/pull/342)
- Allow sharing and extending configs [#322](https://github.com/rwjblue/ember-template-lint/pull/322)
- table-groups improvements [#335](https://github.com/rwjblue/ember-template-lint/pull/335)

## 0.8.14

- Ensure that the configuration objects are not mutated.

## 0.8.13

- Add new `quotes` rule. Examples:

Enforce either:

```hbs
<div class="my-class">test</div>
{{my-helper "hello there"}}
```

or:

```hbs
<div class='my-class'>test</div>
{{my-helper 'hello there'}}
```

You can read more about the rule [in the documentation](https://github.com/rwjblue/ember-template-lint/blob/master/docs/rule/quotes.md).

## 0.8.12

- Ensure packages required by the executable script are dependencies. This fixes issues when using `ember-template-lint` as a globally installed package.

## 0.8.11

- Fix issue with `attribute-indentation` rule (reporting incorrect indentation for multiple valid invocations).

## 0.8.10

- Add new `no-trailing-spaces` rule. Examples:

Bad:

```hbs
<div>test</div>//••
//•••••
```

Good:

```hbs
<div>test</div>//
//
```

You can read more about the rule [in the documentation](https://github.com/rwjblue/ember-template-lint/blob/master/docs/rule/no-trailing-spaces.md).

- Add new `eol-last` rule. Examples:

Enforce either:

```hbs
<div>test</div>
```

or:

```hbs
<div>test</div>

```

You can read more about the rule [in the documentation](https://github.com/rwjblue/ember-template-lint/blob/master/docs/rule/eol-last.md).

## 0.8.9

- Add support for `colgroup` and `caption` to `table-groups` rule.
- Colorize the error severity in the console output.

## 0.8.8

- Add new `table-groups` rule. Examples:

The rule forbids the following:

```hbs
<table>
  <tr>
    <td></td>
  </tr>
</table>
```

```hbs
<table>
  {{some-thing content=content}}
</table>
```

Instead, you should write your table as:

```hbs
<table>
  <tbody>
    <tr>
      <td></td>
    </tr>
  </tbody>
</table>
```

```hbs
<table>
  <tbody>
    {{some-thing content=content}}
  </tbody>
</table>
```

You can read more about the rule [in the documentation](https://github.com/rwjblue/ember-template-lint/blob/master/docs/rule/table-groups.md).

## 0.8.7

- Ensure that the contents of else blocks (a.k.a. `inverse` blocks) are checked for indentation.

## 0.8.6

- Fix error in `simple-unless` rule when an `{{if` or `{{unless` block was empty.

## 0.8.5

- Add new `template-length` rule. When enabled, this rule restricts the total number of lines in a template file to the configured number. You can read more about the rule (and configuration) [in the documentation](https://github.com/rwjblue/ember-template-lint/blob/master/docs/rule/template-length.md).

## 0.8.4

- Add new `attribute-indentation` rule.  Examples:

``` hbs
{{! good }}

{{foo-bar baz="bat" derp="qux"}}

{{foo-bar
  baz="bat"
  derp="qux"
}}

{{#foo-bar
  baz="bat"
  derp="qux"
as |foo|}}
  stuff here
{{/foo-bar}}

{{#foo-bar baz="bat" derp="qux" as |foo|}}
  stuff here
{{/foo-bar}}
```

``` hbs
{{! bad }}

{{foo-bar baz="bat"
  derp="qux"
}}

{{foo-bar
baz="bat"
derp="qux"
}}

{{foo-bar
  baz="bat"
  derp="qux"}}
```

You can read more about the rule (and configuration) [in the documentation](https://github.com/rwjblue/ember-template-lint/blob/master/docs/rule/attribute-indentation.md).


## 0.8.3

- Update @glimmer packages to 0.27.0.
- Update `block-indentation` rule to allow `{{#if foo}}stuff{{else}}stuff{{/if}}`.
- Fix error being thrown by `linebreak-style` rule when dynamic attributes were being used (e.g. `<img alt="example" src={{some/thing here}}>`).

## 0.8.2

- Add new rule `no-duplicate-attributes` to prevent duplicating the same attributes in a single mustache/block/element. Read the [documentation](https://github.com/rwjblue/ember-template-lint/blob/master/docs/rule/no-duplicate-attributes.md) for more details.
- Add new rule `linkbreak-style` to ensure all templates use the same style of linebreaks throughout the template. Read the [documentation](https://github.com/rwjblue/ember-template-lint/blob/master/docs/rule/linebreak-style.md) for more details.

## 0.8.1

- Fix issue with console output formatting to avoid noisy console output when no errors are present.

## 0.8.0

- Refactor the console output formatter to be a much closer match to ESLint output (changes the signature of `Linter.errorsToMessages`).

## 0.7.4

- Cleanup dependencies (remove unused, update versions to latest, etc).
- Move rule documentation out of the `README.md` and into `docs/rules/<rule-name>.md` to make it simpler to reason about and link to documentation by rule.
- Add `require` as an option to `self-closing-void-elements`. Use this value if you would like to _require_ that all void elements are self closing (e.g. you require `<img />`).

## 0.7.3

- Move `strip-bom` to `dependencies` (was mistakenly a `devDependency`).

## 0.7.2

- Prevent errors when using contextual components.

## 0.7.1

- Prevent errors within the `bare-strings` rule for `<input placeholder="{{foo}}.">`

## 0.7.0

- Add support for user supplied rules and configuration. Please review [the documentation](https://github.com/rwjblue/ember-template-lint/blob/master/docs/plugins.md) for more details.
- Add `ember-template-lint` command line script. This enable much easier running of the linter from the command line, editor plugins, etc. Supports `--json` flag to enable easier consumption by tools. See [documentation](https://github.com/rwjblue/ember-template-lint#cli-executable) for more details.
- Allow `rel=noreferrer` to satisfy the `link-rel-noopener` rule.
- Add `inline-styles` rule, which forbids using the `style` attribute in HTML elements.
- Drop support for Node < 4.
- Fix a number of issues with `block-indentation` rule when using "whitespace control" characters (e.g. `{{~if foo~}}`).
- Add support for globs in `.template-lintrc.js`'s `ignore` option.
- Add `simple-unless` rule which forbids using `{{unless` with an inverse (or from an inverse), and with complex helper invocations as the predicate.

  ```hbs
  {{! good }}

  <div class="{{unless foo "bar"}}"></div>
  {{#unless something}}
  {{/unless}}

  {{! bad }}

  {{#unless something}}
  {{else}}
  {{/unless}}


  {{#unless (complex (helper (invocation)))}}
  {{/unless}}
  ```
- Add `simple-unless` to the recommended configuration.
- Allow `<form onsubmit={{action 'foo'}}></form>` from the `invalid-interactive` rule.
- Remove `deprecated-each-syntax` from `recommended` config.
- Add configurable option to `link-rel-noopener` to require **both** `noopener` and `noreferrer`. See the [documentation](https://github.com/rwjblue/ember-template-lint#link-rel-noopener) for more details.
- Update to leverage ES2015 features that are supported in Node 4.
- Added `no-log` and `no-debugger` rules. These rules forbid usage of `{{log}}` and `{{debugger}` helpers, which should be used only for local debugging and never checked in.
- Fix issues around templates including a [Byte Order Mark](https://en.wikipedia.org/wiki/Byte_order_mark).
- Upgrade underlying engine to leverage `@glimmer/compiler@0.25.1`. Includes much smaller footprint, better location support, easier to use plugin API.
- Change API around `Rule` definition. A simple `class extends Rule { }` is all that is required.


## v0.6.3

- Add support for Handlebars comments.

  A few new types of control statements are now available:
    * `{{! template-lint-enable some-rule-name }}` - This will enable the rule `some-rule-name` with the default configuration (from `.template-lintrc.js`) or `true` (if not present in the config file). This can be ran for multiple rules at once (i.e. `{{! template-lint-enable bare-strings some-other-thing }}`).
    * `{{! template-lint-disable some-rule-name }}` - This will disable the rule `some-rule-name`. Multiple rules can be provided at once (i.e. `{{! template-lint-disable bare-strings some-other-thing }}`).
    * `{{! template-lint-configure some-rule-name { "whitelist": ["some", "valid", "json"] } }}` - This configures the rule `some-rule-name` with the `JSON.parse()`'ed result of the second argument.  The configure instruction only applies toa  single rule at a time.

  These configuration instructions do not modify the rule for the rest of the template, but instead only modify it within whatever DOM scope the comment instruction appears.

  An instruction will apply to all later siblings and their descendants:

  ```hbs
  {{! disable for <p> and <span> and their contents, but not for <div> or <hr> }}
  <div>
    <hr>
    {{! template-lint-disable }}
    <p>
      <span>Hello!</span>
    </p>
  </div>
  ```

  An in-element instruction will apply to only that element:

  ```hbs
  {{! enable for <p>, but not for <div>, <hr> or <span> }}
  <div>
    <hr>
    <p {{! template-lint-enable }}>
      <span>Hello!</span>
    </p>
  </div>
  ```

  An in-element instruction with the -tree suffix will apply to that element and all its descendants:

  ```hbs
  {{! configure for <p>, <span> and their contents, but not for <div> or <hr> }}
  <div>
    <hr>
    <p {{! template-lint-configure-tree block-indentation "tab" }}>
      <span>Hello!</span>
    </p>
  </div>
  ```

- Deprecate using HTML comments for enabling/disabling rules. Support for HTML comments will be removed in v0.7.0.

## v0.6.2

- Add `ignore` to allowed configuration values. `ignore` is an array of moduleId's that are to be completely ignored. This is similar (but different) from `pending`.
- Add `unused-block-params` rule. The following example would fail this rule (since it has an unused block param `index`):

```hbs
{{#each foo as |bar index|}}
  {{bar}}
{{/each}}
```
- Update `img-alt-attributes` rule to allow `<img alt>` and `<img alt="">`.
- Update `invalid-interactive` rule to allow `<form {{action 'foo' on="submit"}}>`.


## v0.6.1

- Fix issue with new `deprecated-inline-view-helper` (throwing error when parsing mustache statements).

## v0.6.0

- Add `invalid-interactive` to recommended rules.
- Add `img-alt-attributes` to recommended rules.
- Add `style-concatenation` to recommended rules.
- Add `deprecated-inline-view-helper` to recommended rules.
- Add `link-rel-noopener` to recommended rules.
- Remove support for Node 0.10.

## v0.5.18

- Add `deprecated-inline-view-helper` rule. Usage of `{{view` / `{{#view` helper and `{{view.path.here}}` were deprecated in Ember 1.13, and subsequently removed in Ember 2.0.
  This rule flags these usages.

## v0.5.17

- Fix issue with the `invalid-interactive` rule not honoring the documented `additonalInteractiveTags` option.

## v0.5.16

- Fix issue with `link-rel-noopener` rule when using properly with a listing (i.e. `rel="noopener noreferrer"`).
- Add `inline-link-to` rule to prevent usage of inline `{{link-to`.
- Add `style-concatenation` rule. This prevents the usage of `<div style="{{make-background url}}">` (quoted value with any dynamic segments) but allows
  `<div style={{make-background url}}>`.

## v0.5.15

- Fix issue causing `<iframe>` to be detected as `{{#if`.
- Add `link-rel-noopener` rule. This rule requires that any `<a target="_blank">` have a `rel="noopener"`. This prevents the newly opened window from having access
  to the opener (and helps prevent a number of phishing attacks).

## v0.5.14

- Fix `invalid-indentation` rule to allow scenarios where the opening and closing elements can have no space between. For example:

```hbs
<textarea
    class="form-control"
    id="job-instructions"
    rows="3"
    placeholder="Do it well"
    value={{job.instructions}}
    oninput={{action 'updateInstructions' value='target.value'}}></textarea>
```

  If the above `</textarea>` had been after a newline and indented properly, the default contents of the textarea would then include that whitespace. The rule now enforces
  that there be no child elements within a given block.

- Remove a few ARIA roles that were incorrectly flagging things as interactive elements (i.e. `dialog` and `alertdialog`).

## v0.5.13

- Fix bug with `invalid-interactive` rule incorrectly flagging valid elements.

## v0.5.12

- Change `nested-interactive` rule to ignore elements using `tabindex` when determining if a parent element is interactive. `tabindex` is still used
  for detecting all child elements once already inside of another interactive element.
- Fix various issues with `nested-interactive` and `<label>`.
  - Consider `<label>` an interactive element.
  - Specifically handle the various edge cases of having `<label><input></label>`.
  - Prevent multiple interactive elements inside of a `<label>`.
- Fix bugs with the `invalid-indentation` around escaped mustaches and raw blocks.
- Add `invalid-interactive` rule ([full documentation](https://github.com/rwjblue/ember-template-lint#invalid-interactive)).
  Adding interactivity to an element that is not naturally interactive content leads to a very poor experience for
  users of assistive technology (i.e. screen readers). In order to ensure that screen readers can provide useful information
  to their users, we should add an appropriate `role` attribute when the underlying element would not have made that
  role obvious.

  This rule forbids the following:

```hbs
<div {{action 'foo'}}></div>
```

  Instead, you should add a `role` to the element in question so that the A/T is aware that it is interactive:

```hbs
<div role="button" {{action "foo"}}></div>
```

- Add `img-alt-attributes` rule ([full documentation](https://github.com/rwjblue/ember-template-lint#img-alt-attributes)).
  An `<img>` without an `alt` attribute is essentially invisible to assistive technology (i.e. screen readers).
  In order to ensure that screen readers can provide useful information, we need to ensure that all `<img>` elements
  have an `alt` specified. See [WCAG Suggestion H37](https://www.w3.org/TR/WCAG20-TECHS/H37.html).

  The rule forbids the following:

```hbs
<img src="rwjblue.png">
```

  Instead, you should write the template as:

```hbs
<img src="rwjblue.png" alt="picture of Robert Jackson">
```

## v0.5.11

- Add internal helper for determining if a given element is an interactive element.
- Update `nested-interactive` rule to use the new `isInteractiveElement` helper function.
- Change `nested-interactive` configuration.  Now uses an object (instead of an array). Example:

```js
rules: {
  'nested-interactive': {
    ignoredTags: ['a', 'button'], // list of tag names to ignore
    ignoreTabindex: true, // ignore the tabindex check
    ignoreUsemapAttribute: ['img', 'object'], // ignore `usemap` check for specific tag names
    additionalInteractiveTags: ['some-custom-tag'], // not sure this is needed, but it seams neat :P
  }
}
```

## v0.5.10

- Add ability to mark specific rules as pending for a module. Given the following `.template-lintrc.js` file, the `foo/bar/baz` module would have only its indentation related issues labeled as warnings:

```js
module.exports = {
  extends: 'recommended',
  pending: [
    { moduleId: 'foo/bar/baz', only: ['block-indentation']}
  ]
}
```

All other rules with errors in the `foo/bar/baz` template would still be reported as errors.

## v0.5.9

- Update internals to use better API for traversing nodes in template AST.
- Lock down parser version (should make package more stable as loose deps won't break consumers).

## v0.5.8

- Fix various issues with `block-indentation` rule:
  - Ensure that usage of whitespace control in end block does not trigger an error. Before this: `{{#if foo}}{{~/if}}` would error.
  - Validate indentation for block inverse (aka `{{else}}`).

## v0.5.7

- Fix a bug with `block-indentation` rule that would throw an error if a block contained a comment.
- Fixed bugs upstream in HTMLBars that caused location information to be incorrect for attributes and comments.

## v0.5.6

- Remove `bare-strings` from `recommended` configuration. See [#27](https://github.com/rwjblue/ember-template-lint/pull/27) for more details.

## v0.5.5

- Fix invalid rule name in `recommended` configuration.
- Add ability to mark files as `pending` in the `.template-lintrc.js` configuration file.  When a module is listed in the `pending` list, it will be checked but any errors detected will be marked as warnings (and will not trigger a failing test when using ember-cli-template-lint). If there are no errors detected when checking a pending file, a new error will be triggered. The goal of this process is to allow large existing projects begin utilizing `ember-template-lint` / `ember-cli-template-lint` and slowly fix their template files to comply with the rules here.  Feedback welcome on this idea/process...

## v0.5.4

- Move rule configuration into `rules` property inside `.tempalte-lintrc.js`. Configuration in the root is still supported,
  but triggers a deprecation warning. Migration should be very straigtforward.

  Before:

  ```js
  // .template-lintrc.js
  module.exports = {
    'bare-strings': true
  }
  ```

  After:

  ```js
  // .template-lintrc.js
  module.exports = {
    rules: {
      'bare-strings': true
    }
  }
  ```

## v0.5.3

- Add ability to extend from internally managed configurations.
- Add `recommended` configuration, which can be used via the following in your `.template-lintrc.js`:

```js
module.exports = {
  extends: 'recommended'
}
```

## v0.5.2

- Add `fix` information to the results object for:
  - `html-comments`
  - `self-closing-void-elements`
  - `deprecated-each-syntax`
- Add support for context shifting `{{#each` (i.e. `{{#each posts}}`) to the `deprecated-each-syntax`.

## v0.5.1

- Bring back rules lost during migration from ember-cli-template-lint (deprecated-each, self-closing-void-elements).

## v0.5.0

- Initial migration of plugins from ember-cli-template-lint.
- Implement new node API for the Linter.
- Implement new result objects.<|MERGE_RESOLUTION|>--- conflicted
+++ resolved
@@ -1,4 +1,3 @@
-<<<<<<< HEAD
 ## v2.0.0-beta.3 (2019-12-04)
 
 This release includes all the changes that went into v1.9.0.
@@ -60,7 +59,8 @@
 - Cyrille David ([@dcyriller](https://github.com/dcyriller))
 - Martin Midtgaard ([@initram](https://github.com/initram))
 - Robert Jackson ([@rwjblue](https://github.com/rwjblue))
-=======
+
+
 ## v1.10.0 (2019-12-07)
 
 #### :rocket: Enhancement
@@ -78,7 +78,6 @@
 - Melanie Sumner ([@MelSumner](https://github.com/MelSumner))
 - Tobias Bieniek ([@Turbo87](https://github.com/Turbo87))
 
->>>>>>> 8b1b2cf4
 
 ## v1.9.0 (2019-12-04)
 
