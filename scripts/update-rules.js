'use strict';

const fs = require('fs');
const path = require('path');

const prettier = require('prettier');

const { rules: recommendedRules } = require('../lib/config/recommended');
const { rules: stylisticRules } = require('../lib/config/stylistic');
const rules = require('../lib/rules');
const isRuleFixable = require('../test/helpers/is-rule-fixable');

const prettierConfig = {
  ...require('../.prettierrc.js'),
  parser: 'markdown',
};

const pathReadme = path.resolve(__dirname, '../README.md');
const readmeContent = fs.readFileSync(pathReadme, 'utf8');
const tablePlaceholder = /<!--RULES_TABLE_START-->[\S\s]*<!--RULES_TABLE_END-->/;

// Config/preset emojis.
const EMOJI_STAR = ':white_check_mark:';
<<<<<<< HEAD
const EMOJI_STYLISTIC = ':dress:';
=======
const EMOJI_OCTANE = ':car:';
const EMOJI_STYLISTIC = ':nail_care:';
>>>>>>> 44f73250
const EMOJI_FIXABLE = ':wrench:';

// Generate rule table contents.
const rulesTableContent = Object.keys(rules)
  .sort()
  .map((ruleName) => {
    // Check which configs this rule is part of.
    const isRecommended = Object.prototype.hasOwnProperty.call(recommendedRules, ruleName);
    const isStylistic = Object.prototype.hasOwnProperty.call(stylisticRules, ruleName);
    const isFixable = isRuleFixable(ruleName);

    const emoji = [
      isRecommended ? EMOJI_STAR : '',
      isStylistic ? EMOJI_STYLISTIC : '',
      isFixable ? EMOJI_FIXABLE : '',
    ].join('');

    const url = `./docs/rule/${ruleName}.md`;
    const link = `[${ruleName}](${url})`;

    return `| ${emoji} | ${link} |`;
  })
  .join('\n');

const readmeNewContent = readmeContent.replace(
  tablePlaceholder,
  `<!--RULES_TABLE_START-->\n\n|    | Rule ID |\n|:---|:--------|\n${rulesTableContent}\n\n<!--RULES_TABLE_END-->`
);

const readmeFormattedNewContent = prettier.format(readmeNewContent, prettierConfig);

fs.writeFileSync(pathReadme, readmeFormattedNewContent);<|MERGE_RESOLUTION|>--- conflicted
+++ resolved
@@ -21,12 +21,7 @@
 
 // Config/preset emojis.
 const EMOJI_STAR = ':white_check_mark:';
-<<<<<<< HEAD
-const EMOJI_STYLISTIC = ':dress:';
-=======
-const EMOJI_OCTANE = ':car:';
 const EMOJI_STYLISTIC = ':nail_care:';
->>>>>>> 44f73250
 const EMOJI_FIXABLE = ':wrench:';
 
 // Generate rule table contents.
