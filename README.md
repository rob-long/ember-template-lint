# ember-template-lint

[![npm version](https://badge.fury.io/js/ember-template-lint.svg)](https://badge.fury.io/js/ember-template-lint)
[![Build Status](https://github.com/ember-template-lint/ember-template-lint/workflows/CI/badge.svg)](https://github.com/ember-template-lint/ember-template-lint/actions?query=workflow%3ACI)

`ember-template-lint` is a library that will lint your handlebars template and return error results.

For example, if the rule [`no-bare-strings`](docs/rule/no-bare-strings.md) is enabled, this template would be
in violation:

```hbs
{{! app/components/my-thing/template.hbs  }}
<div>A bare string</div>
```

When the `ember-template-lint` executable is run, we would have a single result indicating that
the `no-bare-strings` rule found an error.

## Requirements

- [Node.js](https://nodejs.org/) `>= 10.24 < 11 || 12.* || >= 14.*`

## Installation

```bash
npm install --save-dev ember-template-lint
```

```bash
yarn add --dev ember-template-lint
```

Note: this library is installed by default with new Ember apps.

## Usage

While `ember-template-lint` does have a [Node API](docs/node-api.md), the main way to use it is through its executable, which is intended to be installed locally within a project.

Basic usage is as straightforward as

```bash
ember-template-lint .
```

### Workflow Examples

Basic usage with a single file

```bash
ember-template-lint "app/templates/application.hbs"
```

Output errors with source description

```bash
ember-template-lint "app/templates/application.hbs" --verbose
```

Multiple file/directory/wildcard paths are accepted

```bash
ember-template-lint "app/templates/components/**/*" "app/templates/application.hbs"
```

Output errors as pretty-printed JSON string

```bash
ember-template-lint "app/templates/application.hbs" --json
```

Ignore warnings / only report errors

```bash
ember-template-lint "app/templates/application.hbs" --quiet
```

Convert errors to TODOs in order to resolve at a later date

```bash
ember-template-lint . --update-todo
```

Number of warnings to trigger nonzero exit code

```bash
ember-template-lint "app/templates/application.hbs" --max-warnings=2
```

Include TODOs with other output results

```bash
ember-template-lint . --include-todo
```

Define custom config path

```bash
ember-template-lint "app/templates/application.hbs" --config-path .my-template-lintrc.js
```

Read from stdin

```bash
ember-template-lint --filename app/templates/application.hbs < app/templates/application.hbs
```

Specify custom ignore pattern `['**/dist/**', '**/tmp/**', '**/node_modules/**']` by default

```bash
ember-template-lint "/tmp/template.hbs" --ignore-pattern "**/foo/**" --ignore-pattern "**/bar/**"
```

Disable ignore pattern entirely

```bash
ember-template-lint "/tmp/template.hbs" --no-ignore-pattern
```

Running a single rule without options

```bash
ember-template-lint --no-config-path app/templates --rule 'no-implicit-this:error'
```

Running a single rule with options

```bash
ember-template-lint --no-config-path app/templates --rule 'no-implicit-this:["error", { "allow": ["some-helper"] }]'
```

Running a single rule, disabling inline configuration

```bash
ember-template-lint --no-config-path app/templates --rule 'no-implicit-this:error' --no-inline-config
```

Specify a config object to use instead of what exists locally

```bash
ember-template-lint --config '{ "rules": { "no-implicit-this": { "severity": 2, "config": true } } }' test/fixtures/no-implicit-this-allow-with-regexp/app/templates
```

Specify a configuration to override the normally loaded config file:

```bash
ember-template-lint . --config='{"extends": "a11y"}'
```

Provide a custom formatter from a relative path

```bash
ember-template-lint --format ./my-shwanky-formatter.js
```

Provide a custom formatter from a formatter package

```bash
ember-template-lint --format ember-template-lint-formatter-snazzy
```

:bulb: Ensure you wrap all glob patterns in quotes so that it won't be interpreted by the CLI. `ember-template-lint app/templates/**` (this will expand all paths in app/templates) and `ember-template-lint "app/templates/**"` (this will pass the glob to ember-template-lint and not interpret the glob).

For more information about the todo functionality, see [the documentation](docs/todos.md).

## Configuration

### Project Wide

You can turn on specific rules by toggling them in a
`.template-lintrc.js` file at the base of your project, or at a custom relative
path which may be identified using the CLI:

```javascript
module.exports = {
  extends: 'recommended',

  rules: {
    'no-bare-strings': true,
  },
};
```

For more detailed information see [configuration](docs/configuration.md).

### Presets

<<<<<<< HEAD
=======
|                    | Name                                     | Description                                                                                                                                                                                                                                                                                     |
| :----------------- | :--------------------------------------- | :---------------------------------------------------------------------------------------------------------------------------------------------------------------------------------------------------------------------------------------------------------------------------------------------- |
| :white_check_mark: | [recommended](lib/config/recommended.js) | Enables the recommended rules.                                                                                                                                                                                                                                                                  |
| :nail_care:        | [stylistic](lib/config/stylistic.js)     | Enables stylistic rules for those who aren't ready to adopt [ember-template-lint-plugin-prettier](https://github.com/ember-template-lint/ember-template-lint-plugin-prettier) (including stylistic rules that were previously in the `recommended` preset in ember-template-lint v1).           |
| :keyboard:         | [a11y](lib/config/a11y.js)               | Enables A11Y rules. Its goal is to include **all** A11Y related rules, therefore it does not follow the same SemVer policy as the other presets. Please see [versioning](https://github.com/ember-template-lint/ember-template-lint/blob/master/dev/versioning.md#exemptions) for more details. |

## Rules

Each rule has emojis denoting:

- what configuration it belongs to
- :wrench: if some problems reported by the rule are automatically fixable by the `--fix` command line option

<!--RULES_TABLE_START-->

>>>>>>> c30f3d7c
| Name                                                                                                      | :white_check_mark: | :nail_care: | :keyboard: | :wrench: |
| :-------------------------------------------------------------------------------------------------------- | :----------------- | :---------- | :--------- | -------- |
| [attribute-indentation](./docs/rule/attribute-indentation.md)                                             |                    |             |            |          |
| [block-indentation](./docs/rule/block-indentation.md)                                                     |                    | :nail_care: |            |          |
| [builtin-component-arguments](./docs/rule/builtin-component-arguments.md)                                 | :white_check_mark: |             |            |          |
| [deprecated-each-syntax](./docs/rule/deprecated-each-syntax.md)                                           |                    |             |            |          |
| [deprecated-inline-view-helper](./docs/rule/deprecated-inline-view-helper.md)                             | :white_check_mark: |             |            |          |
| [deprecated-render-helper](./docs/rule/deprecated-render-helper.md)                                       | :white_check_mark: |             |            |          |
| [eol-last](./docs/rule/eol-last.md)                                                                       |                    | :nail_care: |            |          |
| [inline-link-to](./docs/rule/inline-link-to.md)                                                           |                    |             |            | :wrench: |
| [linebreak-style](./docs/rule/linebreak-style.md)                                                         |                    | :nail_care: |            |          |
| [link-href-attributes](./docs/rule/link-href-attributes.md)                                               | :white_check_mark: |             | :keyboard: |          |
| [link-rel-noopener](./docs/rule/link-rel-noopener.md)                                                     | :white_check_mark: |             |            | :wrench: |
| [modifier-name-case](./docs/rule/modifier-name-case.md)                                                   |                    | :nail_care: |            |          |
| [no-abstract-roles](./docs/rule/no-abstract-roles.md)                                                     | :white_check_mark: |             | :keyboard: |          |
| [no-accesskey-attribute](./docs/rule/no-accesskey-attribute.md)                                           | :white_check_mark: |             | :keyboard: | :wrench: |
| [no-action](./docs/rule/no-action.md)                                                                     | :white_check_mark: |             |            |          |
| [no-action-modifiers](./docs/rule/no-action-modifiers.md)                                                 |                    |             |            |          |
| [no-args-paths](./docs/rule/no-args-paths.md)                                                             | :white_check_mark: |             |            |          |
| [no-arguments-for-html-elements](./docs/rule/no-arguments-for-html-elements.md)                           | :white_check_mark: |             |            |          |
| [no-aria-hidden-body](./docs/rule/no-aria-hidden-body.md)                                                 | :white_check_mark: |             | :keyboard: | :wrench: |
| [no-attrs-in-components](./docs/rule/no-attrs-in-components.md)                                           | :white_check_mark: |             |            |          |
| [no-bare-strings](./docs/rule/no-bare-strings.md)                                                         |                    |             |            |          |
| [no-block-params-for-html-elements](./docs/rule/no-block-params-for-html-elements.md)                     | :white_check_mark: |             |            |          |
| [no-capital-arguments](./docs/rule/no-capital-arguments.md)                                               |                    |             |            |          |
| [no-class-bindings](./docs/rule/no-class-bindings.md)                                                     |                    |             |            |          |
| [no-curly-component-invocation](./docs/rule/no-curly-component-invocation.md)                             | :white_check_mark: |             |            | :wrench: |
| [no-debugger](./docs/rule/no-debugger.md)                                                                 | :white_check_mark: |             |            |          |
| [no-down-event-binding](./docs/rule/no-down-event-binding.md)                                             | :white_check_mark: |             | :keyboard: |          |
| [no-duplicate-attributes](./docs/rule/no-duplicate-attributes.md)                                         | :white_check_mark: |             | :keyboard: |          |
| [no-duplicate-id](./docs/rule/no-duplicate-id.md)                                                         | :white_check_mark: |             | :keyboard: |          |
| [no-duplicate-landmark-elements](./docs/rule/no-duplicate-landmark-elements.md)                           | :white_check_mark: |             | :keyboard: |          |
| [no-dynamic-subexpression-invocations](./docs/rule/no-dynamic-subexpression-invocations.md)               |                    |             |            |          |
| [no-element-event-actions](./docs/rule/no-element-event-actions.md)                                       |                    |             |            |          |
| [no-extra-mut-helper-argument](./docs/rule/no-extra-mut-helper-argument.md)                               | :white_check_mark: |             |            |          |
| [no-forbidden-elements](./docs/rule/no-forbidden-elements.md)                                             | :white_check_mark: |             |            |          |
| [no-heading-inside-button](./docs/rule/no-heading-inside-button.md)                                       | :white_check_mark: |             | :keyboard: |          |
| [no-html-comments](./docs/rule/no-html-comments.md)                                                       | :white_check_mark: |             |            |          |
| [no-implicit-this](./docs/rule/no-implicit-this.md)                                                       | :white_check_mark: |             |            |          |
| [no-index-component-invocation](./docs/rule/no-index-component-invocation.md)                             | :white_check_mark: |             |            |          |
| [no-inline-styles](./docs/rule/no-inline-styles.md)                                                       | :white_check_mark: |             |            |          |
| [no-input-block](./docs/rule/no-input-block.md)                                                           | :white_check_mark: |             |            |          |
| [no-input-tagname](./docs/rule/no-input-tagname.md)                                                       | :white_check_mark: |             |            |          |
| [no-invalid-block-param-definition](./docs/rule/no-invalid-block-param-definition.md)                     | :white_check_mark: |             |            |          |
| [no-invalid-interactive](./docs/rule/no-invalid-interactive.md)                                           | :white_check_mark: |             | :keyboard: |          |
| [no-invalid-link-text](./docs/rule/no-invalid-link-text.md)                                               | :white_check_mark: |             | :keyboard: |          |
| [no-invalid-link-title](./docs/rule/no-invalid-link-title.md)                                             | :white_check_mark: |             | :keyboard: |          |
| [no-invalid-meta](./docs/rule/no-invalid-meta.md)                                                         | :white_check_mark: |             | :keyboard: |          |
| [no-invalid-role](./docs/rule/no-invalid-role.md)                                                         | :white_check_mark: |             | :keyboard: |          |
| [no-link-to-positional-params](./docs/rule/no-link-to-positional-params.md)                               | :white_check_mark: |             |            |          |
| [no-link-to-tagname](./docs/rule/no-link-to-tagname.md)                                                   |                    |             |            |          |
| [no-log](./docs/rule/no-log.md)                                                                           | :white_check_mark: |             |            |          |
| [no-model-argument-in-route-templates](./docs/rule/no-model-argument-in-route-templates.md)               |                    |             |            | :wrench: |
| [no-multiple-empty-lines](./docs/rule/no-multiple-empty-lines.md)                                         |                    | :nail_care: |            |          |
| [no-mut-helper](./docs/rule/no-mut-helper.md)                                                             |                    |             |            |          |
| [no-negated-condition](./docs/rule/no-negated-condition.md)                                               | :white_check_mark: |             |            |          |
| [no-nested-interactive](./docs/rule/no-nested-interactive.md)                                             | :white_check_mark: |             | :keyboard: |          |
| [no-nested-landmark](./docs/rule/no-nested-landmark.md)                                                   | :white_check_mark: |             | :keyboard: |          |
| [no-nested-splattributes](./docs/rule/no-nested-splattributes.md)                                         | :white_check_mark: |             |            |          |
| [no-obsolete-elements](./docs/rule/no-obsolete-elements.md)                                               | :white_check_mark: |             | :keyboard: |          |
| [no-outlet-outside-routes](./docs/rule/no-outlet-outside-routes.md)                                       | :white_check_mark: |             |            |          |
| [no-partial](./docs/rule/no-partial.md)                                                                   | :white_check_mark: |             |            |          |
| [no-passed-in-event-handlers](./docs/rule/no-passed-in-event-handlers.md)                                 | :white_check_mark: |             |            |          |
| [no-positional-data-test-selectors](./docs/rule/no-positional-data-test-selectors.md)                     | :white_check_mark: |             |            | :wrench: |
| [no-positive-tabindex](./docs/rule/no-positive-tabindex.md)                                               | :white_check_mark: |             | :keyboard: |          |
| [no-potential-path-strings](./docs/rule/no-potential-path-strings.md)                                     | :white_check_mark: |             |            |          |
| [no-quoteless-attributes](./docs/rule/no-quoteless-attributes.md)                                         | :white_check_mark: |             |            |          |
| [no-redundant-fn](./docs/rule/no-redundant-fn.md)                                                         | :white_check_mark: |             |            | :wrench: |
| [no-redundant-landmark-role](./docs/rule/no-redundant-landmark-role.md)                                   | :white_check_mark: |             | :keyboard: | :wrench: |
| [no-restricted-invocations](./docs/rule/no-restricted-invocations.md)                                     |                    |             |            |          |
| [no-shadowed-elements](./docs/rule/no-shadowed-elements.md)                                               | :white_check_mark: |             |            |          |
| [no-this-in-template-only-components](./docs/rule/no-this-in-template-only-components.md)                 |                    |             |            | :wrench: |
| [no-trailing-spaces](./docs/rule/no-trailing-spaces.md)                                                   |                    | :nail_care: |            |          |
| [no-triple-curlies](./docs/rule/no-triple-curlies.md)                                                     | :white_check_mark: |             |            |          |
| [no-unbalanced-curlies](./docs/rule/no-unbalanced-curlies.md)                                             | :white_check_mark: |             |            |          |
| [no-unbound](./docs/rule/no-unbound.md)                                                                   | :white_check_mark: |             |            |          |
| [no-unknown-arguments-for-builtin-components](./docs/rule/no-unknown-arguments-for-builtin-components.md) | :white_check_mark: |             |            |          |
| [no-unnecessary-component-helper](./docs/rule/no-unnecessary-component-helper.md)                         | :white_check_mark: |             |            |          |
| [no-unnecessary-concat](./docs/rule/no-unnecessary-concat.md)                                             |                    | :nail_care: |            |          |
| [no-unused-block-params](./docs/rule/no-unused-block-params.md)                                           | :white_check_mark: |             |            |          |
| [no-whitespace-for-layout](./docs/rule/no-whitespace-for-layout.md)                                       |                    | :nail_care: | :keyboard: |          |
| [no-whitespace-within-word](./docs/rule/no-whitespace-within-word.md)                                     |                    | :nail_care: | :keyboard: |          |
| [no-yield-only](./docs/rule/no-yield-only.md)                                                             | :white_check_mark: |             |            |          |
| [no-yield-to-default](./docs/rule/no-yield-to-default.md)                                                 |                    |             |            |          |
| [quotes](./docs/rule/quotes.md)                                                                           |                    | :nail_care: |            |          |
| [require-button-type](./docs/rule/require-button-type.md)                                                 | :white_check_mark: |             |            | :wrench: |
| [require-each-key](./docs/rule/require-each-key.md)                                                       |                    |             |            |          |
| [require-form-method](./docs/rule/require-form-method.md)                                                 |                    |             |            |          |
| [require-has-block-helper](./docs/rule/require-has-block-helper.md)                                       | :white_check_mark: |             |            | :wrench: |
| [require-iframe-title](./docs/rule/require-iframe-title.md)                                               | :white_check_mark: |             | :keyboard: |          |
| [require-input-label](./docs/rule/require-input-label.md)                                                 | :white_check_mark: |             | :keyboard: |          |
| [require-lang-attribute](./docs/rule/require-lang-attribute.md)                                           | :white_check_mark: |             | :keyboard: |          |
<<<<<<< HEAD
| [require-presentational-children](./docs/rule/require-presentational-children.md)                         | :white_check_mark: |             |            |          |
=======
>>>>>>> c30f3d7c
| [require-splattributes](./docs/rule/require-splattributes.md)                                             |                    |             |            |          |
| [require-valid-alt-text](./docs/rule/require-valid-alt-text.md)                                           | :white_check_mark: |             | :keyboard: |          |
| [self-closing-void-elements](./docs/rule/self-closing-void-elements.md)                                   |                    | :nail_care: |            |          |
| [simple-unless](./docs/rule/simple-unless.md)                                                             | :white_check_mark: |             |            |          |
| [splat-attributes-only](./docs/rule/splat-attributes-only.md)                                             | :white_check_mark: |             |            |          |
| [style-concatenation](./docs/rule/style-concatenation.md)                                                 | :white_check_mark: |             |            |          |
| [table-groups](./docs/rule/table-groups.md)                                                               | :white_check_mark: |             | :keyboard: |          |
| [template-length](./docs/rule/template-length.md)                                                         |                    |             |            |          |

<!--RULES_TABLE_END-->

### Supporting the `--fix` option

You can add a fixer to a rule. See [fixer documentation](docs/fixer.md) for more details.

### Sharing configs

It is possible to share a config (`extends`) or plugin (custom rules) across projects. See [ember-template-lint-plugin-peopleconnect](https://github.com/peopleconnectus/ember-template-lint-plugin-peopleconnect) for an example.

## Defining your own rules

You can define and use your own custom rules using the plugin system. See [plugin documentation](docs/plugins.md) for more details.

## Semantic Versioning Policy

The semver policy for this addon can be read here: [semver policy](dev/versioning.md).

## Contributing

See the [Contributing Guidelines](CONTRIBUTING.md) for information on how to help out.

## License

This project is licensed under the [MIT License](LICENSE.md).<|MERGE_RESOLUTION|>--- conflicted
+++ resolved
@@ -183,9 +183,6 @@
 For more detailed information see [configuration](docs/configuration.md).
 
 ### Presets
-
-<<<<<<< HEAD
-=======
 |                    | Name                                     | Description                                                                                                                                                                                                                                                                                     |
 | :----------------- | :--------------------------------------- | :---------------------------------------------------------------------------------------------------------------------------------------------------------------------------------------------------------------------------------------------------------------------------------------------- |
 | :white_check_mark: | [recommended](lib/config/recommended.js) | Enables the recommended rules.                                                                                                                                                                                                                                                                  |
@@ -200,8 +197,6 @@
 - :wrench: if some problems reported by the rule are automatically fixable by the `--fix` command line option
 
 <!--RULES_TABLE_START-->
-
->>>>>>> c30f3d7c
 | Name                                                                                                      | :white_check_mark: | :nail_care: | :keyboard: | :wrench: |
 | :-------------------------------------------------------------------------------------------------------- | :----------------- | :---------- | :--------- | -------- |
 | [attribute-indentation](./docs/rule/attribute-indentation.md)                                             |                    |             |            |          |
@@ -294,10 +289,7 @@
 | [require-iframe-title](./docs/rule/require-iframe-title.md)                                               | :white_check_mark: |             | :keyboard: |          |
 | [require-input-label](./docs/rule/require-input-label.md)                                                 | :white_check_mark: |             | :keyboard: |          |
 | [require-lang-attribute](./docs/rule/require-lang-attribute.md)                                           | :white_check_mark: |             | :keyboard: |          |
-<<<<<<< HEAD
 | [require-presentational-children](./docs/rule/require-presentational-children.md)                         | :white_check_mark: |             |            |          |
-=======
->>>>>>> c30f3d7c
 | [require-splattributes](./docs/rule/require-splattributes.md)                                             |                    |             |            |          |
 | [require-valid-alt-text](./docs/rule/require-valid-alt-text.md)                                           | :white_check_mark: |             | :keyboard: |          |
 | [self-closing-void-elements](./docs/rule/self-closing-void-elements.md)                                   |                    | :nail_care: |            |          |
