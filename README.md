--- conflicted
+++ resolved
@@ -201,14 +201,6 @@
 | :white_check_mark::wrench: | [no-aria-hidden-body](./docs/rule/no-aria-hidden-body.md)                                   |
 | :white_check_mark:         | [no-attrs-in-components](./docs/rule/no-attrs-in-components.md)                                           |
 |                            | [no-bare-strings](./docs/rule/no-bare-strings.md)                                                         |
-<<<<<<< HEAD
-| :white_check_mark:         | [no-block-params-for-html-elements](./docs/rule/no-block-params-for-html-elements.md)       |
-| :white_check_mark:         | [no-curly-component-invocation](./docs/rule/no-curly-component-invocation.md)               |
-=======
-|                            | [no-block-params-for-html-elements](./docs/rule/no-block-params-for-html-elements.md)                     |
-|                            | [no-capital-arguments](./docs/rule/no-capital-arguments.md)                                               |
-| :car:                      | [no-curly-component-invocation](./docs/rule/no-curly-component-invocation.md)                             |
->>>>>>> 1a28317f
 | :white_check_mark:         | [no-debugger](./docs/rule/no-debugger.md)                                                                 |
 | :white_check_mark:         | [no-down-event-binding](./docs/rule/no-down-event-binding.md)                               |
 | :white_check_mark:         | [no-duplicate-attributes](./docs/rule/no-duplicate-attributes.md)                                         |
