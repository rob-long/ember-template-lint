--- conflicted
+++ resolved
@@ -167,12 +167,7 @@
 |                    | Name                                     | Description                                                                                                                                                                                                                                                                          |
 | :----------------- | :--------------------------------------- | :----------------------------------------------------------------------------------------------------------------------------------------------------------------------------------------------------------------------------------------------------------------------------------- |
 | :white_check_mark: | [recommended](lib/config/recommended.js) | enables the recommended rules                                                                                                                                                                                                                                                        |
-<<<<<<< HEAD
-| :dress:            | [stylistic](lib/config/stylistic.js)     | enables stylistic rules for those who aren't ready to adopt [ember-template-lint-plugin-prettier](https://github.com/ember-template-lint/ember-template-lint-plugin-prettier) (including stylistic rules that were previously in the `recommended` preset in ember-template-lint v1) |
-=======
-| :car:              | [octane](lib/config/octane.js)           | extends the `recommended` preset by enabling Ember Octane rules                                                                                                                                                                                                                      |
 | :nail_care:        | [stylistic](lib/config/stylistic.js)     | enables stylistic rules for those who aren't ready to adopt [ember-template-lint-plugin-prettier](https://github.com/ember-template-lint/ember-template-lint-plugin-prettier) (including stylistic rules that were previously in the `recommended` preset in ember-template-lint v1) |
->>>>>>> 44f73250
 
 ## Rules
 
@@ -186,24 +181,17 @@
 |                            | Rule ID                                                                                     |
 | :------------------------- | :------------------------------------------------------------------------------------------ |
 |                            | [attribute-indentation](./docs/rule/attribute-indentation.md)                               |
-<<<<<<< HEAD
-| :dress:                    | [block-indentation](./docs/rule/block-indentation.md)                                       |
+| :nail_care:                | [block-indentation](./docs/rule/block-indentation.md)                                       |
 | :white_check_mark:         | [builtin-component-arguments](./docs/rule/builtin-component-arguments.md)                   |
 | :white_check_mark:         | [deprecated-each-syntax](./docs/rule/deprecated-each-syntax.md)                             |
 | :white_check_mark:         | [deprecated-inline-view-helper](./docs/rule/deprecated-inline-view-helper.md)               |
-=======
-| :nail_care:                | [block-indentation](./docs/rule/block-indentation.md)                                       |
-|                            | [builtin-component-arguments](./docs/rule/builtin-component-arguments.md)                   |
-|                            | [deprecated-each-syntax](./docs/rule/deprecated-each-syntax.md)                             |
-|                            | [deprecated-inline-view-helper](./docs/rule/deprecated-inline-view-helper.md)               |
->>>>>>> 44f73250
 | :white_check_mark:         | [deprecated-render-helper](./docs/rule/deprecated-render-helper.md)                         |
 | :nail_care:                | [eol-last](./docs/rule/eol-last.md)                                                         |
 | :wrench:                   | [inline-link-to](./docs/rule/inline-link-to.md)                                             |
 | :nail_care:                | [linebreak-style](./docs/rule/linebreak-style.md)                                           |
 | :white_check_mark:         | [link-href-attributes](./docs/rule/link-href-attributes.md)                                 |
 | :white_check_mark::wrench: | [link-rel-noopener](./docs/rule/link-rel-noopener.md)                                       |
-| :dress:                    | [modifier-name-case](./docs/rule/modifier-name-case.md)                                     |
+| :nail_care:                | [modifier-name-case](./docs/rule/modifier-name-case.md)                                     |
 | :white_check_mark:         | [no-abstract-roles](./docs/rule/no-abstract-roles.md)                                       |
 | :white_check_mark::wrench: | [no-accesskey-attribute](./docs/rule/no-accesskey-attribute.md)                             |
 | :white_check_mark:         | [no-action](./docs/rule/no-action.md)                                                       |
@@ -265,8 +253,8 @@
 | :white_check_mark:         | [no-unnecessary-component-helper](./docs/rule/no-unnecessary-component-helper.md)           |
 | :nail_care:                | [no-unnecessary-concat](./docs/rule/no-unnecessary-concat.md)                               |
 | :white_check_mark:         | [no-unused-block-params](./docs/rule/no-unused-block-params.md)                             |
-| :dress:                    | [no-whitespace-for-layout](./docs/rule/no-whitespace-for-layout.md)                         |
-| :dress:                    | [no-whitespace-within-word](./docs/rule/no-whitespace-within-word.md)                       |
+| :nail_care:                | [no-whitespace-for-layout](./docs/rule/no-whitespace-for-layout.md)                         |
+| :nail_care:                | [no-whitespace-within-word](./docs/rule/no-whitespace-within-word.md)                       |
 | :white_check_mark:         | [no-yield-only](./docs/rule/no-yield-only.md)                                               |
 |                            | [no-yield-to-default](./docs/rule/no-yield-to-default.md)                                   |
 | :nail_care:                | [quotes](./docs/rule/quotes.md)                                                             |
