# ember-template-lint

[![npm version](https://badge.fury.io/js/ember-template-lint.svg)](https://badge.fury.io/js/ember-template-lint)
[![Build Status](https://github.com/ember-template-lint/ember-template-lint/workflows/CI/badge.svg)](https://github.com/ember-template-lint/ember-template-lint/actions?query=workflow%3ACI)

ember-template-lint will lint your handlebars template and return error results.

For example, given the rule [`no-bare-strings`](docs/rule/no-bare-strings.md) is enabled, this template would be
in violation:

```hbs
{{!-- app/components/my-thing/template.hbs  --}}
<div>A bare string</div>
```

When the `ember-template-lint` executable is run, we would have a single result indicating that
the `no-bare-strings` rule found an error.

## Installation

This addon is installed by default with new Ember apps, so check your package.json before installing to see if you need to install it.

To install ember-template-lint

With npm:

```bash
npm install --save-dev ember-template-lint
```

With yarn:

```bash
yarn add ember-template-lint --dev
```

Node.js `10 || 12 || >=14` is required.

## Usage

While `ember-template-lint` does have a [Node API](docs/node-api.md), the main way to use it is through its executable, which is intended to be installed locally within a project.

Basic usage is as straightforward as

```bash
ember-template-lint .
```

### Workflow Examples

Basic usage with a single file

```bash
ember-template-lint "app/templates/application.hbs"
```

Output errors with source description

```bash
ember-template-lint "app/templates/application.hbs" --verbose
```

Multiple file/directory/wildcard paths are accepted

```bash
ember-template-lint "app/templates/components/**/*" "app/templates/application.hbs"
```

Output errors as pretty-printed JSON string

```bash
ember-template-lint "app/templates/application.hbs" --json
```

Ignore warnings / only report errors

```bash
ember-template-lint "app/templates/application.hbs" --quiet
```

<<<<<<< HEAD
Convert errors to TODOs in order to resolve at a later date
=======
Number of warnings to trigger nonzero exit code

```bash
ember-template-lint "app/templates/application.hbs" --max-warnings=2
```

Define custom config path
>>>>>>> dc8a39f3

```bash
ember-template-lint . --update-todo
```

Include TODOs with other output results

```bash
ember-template-lint . --include-todo
```

Define custom config path

```bash
ember-template-lint "app/templates/application.hbs" --config-path .my-template-lintrc.js
```

Read from stdin

```bash
ember-template-lint --filename app/templates/application.hbs < app/templates/application.hbs
```

Specify custom ignore pattern `['**/dist/**', '**/tmp/**', '**/node_modules/**']` by default

```bash
ember-template-lint "/tmp/template.hbs" --ignore-pattern "**/foo/**" --ignore-pattern "**/bar/**"
```

Disable ignore pattern entirely

```bash
ember-template-lint "/tmp/template.hbs" --no-ignore-pattern
```

Running a single rule without options

```bash
ember-template-lint --no-config-path app/templates --rule 'no-implicit-this:error'
```

Running a single rule with options

```bash
ember-template-lint --no-config-path app/templates --rule 'no-implicit-this:["error", { "allow": ["some-helper"] }]'
```

Running a single rule, disabling inline configuration

```bash
ember-template-lint --no-config-path app/templates --rule 'no-implicit-this:error' --no-inline-config
```

Specify a config object to use instead of what exists locally

```bash
ember-template-lint --config '{ "rules": { "no-implicit-this": { "severity": 2, "config": true } } }' test/fixtures/no-implicit-this-allow-with-regexp/app/templates
```

:bulb: Ensure you wrap all glob patterns in quotes so that it won't be interpreted by the CLI. `ember-template-lint app/templates/**` (this will expand all paths in app/templates) and `ember-template-lint "app/templates/**"` (this will pass the glob to ember-template-lint and not interpret the glob).

For more information about the todo functionality, see [the documentation](docs/todos.md).

## Configuration

### Project Wide

You can turn on specific rules by toggling them in a
`.template-lintrc.js` file at the base of your project, or at a custom relative
path which may be identified using the CLI:

```javascript
module.exports = {
  extends: 'recommended',

  rules: {
    'no-bare-strings': true,
  },
};
```

For more detailed information see [configuration](docs/configuration.md).

### Presets

|                    | Name                                     | Description                                                                                                                                                                                                                                                                          |
| :----------------- | :--------------------------------------- | :----------------------------------------------------------------------------------------------------------------------------------------------------------------------------------------------------------------------------------------------------------------------------------- |
| :white_check_mark: | [recommended](lib/config/recommended.js) | enables the recommended rules                                                                                                                                                                                                                                                        |
| :nail_care:        | [stylistic](lib/config/stylistic.js)     | enables stylistic rules for those who aren't ready to adopt [ember-template-lint-plugin-prettier](https://github.com/ember-template-lint/ember-template-lint-plugin-prettier) (including stylistic rules that were previously in the `recommended` preset in ember-template-lint v1) |

## Rules

Each rule has emojis denoting:

- what configuration it belongs to
- :wrench: if some problems reported by the rule are automatically fixable by the `--fix` command line option

<!--RULES_TABLE_START-->

|                            | Rule ID                                                                                                   |
| :------------------------- | :-------------------------------------------------------------------------------------------------------- |
|                            | [attribute-indentation](./docs/rule/attribute-indentation.md)                                             |
| :nail_care:                | [block-indentation](./docs/rule/block-indentation.md)                                                     |
| :white_check_mark:         | [builtin-component-arguments](./docs/rule/builtin-component-arguments.md)                                 |
| :white_check_mark:         | [deprecated-each-syntax](./docs/rule/deprecated-each-syntax.md)                                           |
| :white_check_mark:         | [deprecated-inline-view-helper](./docs/rule/deprecated-inline-view-helper.md)                             |
| :white_check_mark:         | [deprecated-render-helper](./docs/rule/deprecated-render-helper.md)                                       |
| :nail_care:                | [eol-last](./docs/rule/eol-last.md)                                                                       |
| :wrench:                   | [inline-link-to](./docs/rule/inline-link-to.md)                                                           |
| :nail_care:                | [linebreak-style](./docs/rule/linebreak-style.md)                                                         |
| :white_check_mark:         | [link-href-attributes](./docs/rule/link-href-attributes.md)                                               |
| :white_check_mark::wrench: | [link-rel-noopener](./docs/rule/link-rel-noopener.md)                                                     |
| :nail_care:                | [modifier-name-case](./docs/rule/modifier-name-case.md)                                                   |
| :white_check_mark:         | [no-abstract-roles](./docs/rule/no-abstract-roles.md)                                                     |
| :white_check_mark::wrench: | [no-accesskey-attribute](./docs/rule/no-accesskey-attribute.md)                                           |
| :white_check_mark:         | [no-action](./docs/rule/no-action.md)                                                                     |
|                            | [no-action-modifiers](./docs/rule/no-action-modifiers.md)                                                 |
| :white_check_mark:         | [no-args-paths](./docs/rule/no-args-paths.md)                                                             |
| :white_check_mark:         | [no-arguments-for-html-elements](./docs/rule/no-arguments-for-html-elements.md)                           |
| :white_check_mark::wrench: | [no-aria-hidden-body](./docs/rule/no-aria-hidden-body.md)                                                 |
| :white_check_mark:         | [no-attrs-in-components](./docs/rule/no-attrs-in-components.md)                                           |
|                            | [no-bare-strings](./docs/rule/no-bare-strings.md)                                                         |
| :white_check_mark:         | [no-block-params-for-html-elements](./docs/rule/no-block-params-for-html-elements.md)                     |
|                            | [no-capital-arguments](./docs/rule/no-capital-arguments.md)                                               |
<<<<<<< HEAD
| :white_check_mark:         | [no-curly-component-invocation](./docs/rule/no-curly-component-invocation.md)                             |
=======
|                            | [no-class-bindings](./docs/rule/no-class-bindings.md)                                                     |
| :car:                      | [no-curly-component-invocation](./docs/rule/no-curly-component-invocation.md)                             |
>>>>>>> dc8a39f3
| :white_check_mark:         | [no-debugger](./docs/rule/no-debugger.md)                                                                 |
| :white_check_mark:         | [no-down-event-binding](./docs/rule/no-down-event-binding.md)                                             |
| :white_check_mark:         | [no-duplicate-attributes](./docs/rule/no-duplicate-attributes.md)                                         |
| :white_check_mark:         | [no-duplicate-id](./docs/rule/no-duplicate-id.md)                                                         |
| :white_check_mark:         | [no-duplicate-landmark-elements](./docs/rule/no-duplicate-landmark-elements.md)                           |
|                            | [no-dynamic-subexpression-invocations](./docs/rule/no-dynamic-subexpression-invocations.md)               |
|                            | [no-element-event-actions](./docs/rule/no-element-event-actions.md)                                       |
| :white_check_mark:         | [no-extra-mut-helper-argument](./docs/rule/no-extra-mut-helper-argument.md)                               |
| :white_check_mark:         | [no-forbidden-elements](./docs/rule/no-forbidden-elements.md)                                             |
| :white_check_mark:         | [no-heading-inside-button](./docs/rule/no-heading-inside-button.md)                                       |
| :white_check_mark:         | [no-html-comments](./docs/rule/no-html-comments.md)                                                       |
| :white_check_mark:         | [no-implicit-this](./docs/rule/no-implicit-this.md)                                                       |
| :white_check_mark:         | [no-index-component-invocation](./docs/rule/no-index-component-invocation.md)                             |
| :white_check_mark:         | [no-inline-styles](./docs/rule/no-inline-styles.md)                                                       |
| :white_check_mark:         | [no-input-block](./docs/rule/no-input-block.md)                                                           |
| :white_check_mark:         | [no-input-tagname](./docs/rule/no-input-tagname.md)                                                       |
| :white_check_mark:         | [no-invalid-block-param-definition](./docs/rule/no-invalid-block-param-definition.md)                     |
| :white_check_mark:         | [no-invalid-interactive](./docs/rule/no-invalid-interactive.md)                                           |
| :white_check_mark:         | [no-invalid-link-text](./docs/rule/no-invalid-link-text.md)                                               |
| :white_check_mark:         | [no-invalid-link-title](./docs/rule/no-invalid-link-title.md)                                             |
| :white_check_mark:         | [no-invalid-meta](./docs/rule/no-invalid-meta.md)                                                         |
| :white_check_mark:         | [no-invalid-role](./docs/rule/no-invalid-role.md)                                                         |
|                            | [no-link-to-tagname](./docs/rule/no-link-to-tagname.md)                                                   |
| :white_check_mark:         | [no-log](./docs/rule/no-log.md)                                                                           |
| :wrench:                   | [no-model-argument-in-route-templates](./docs/rule/no-model-argument-in-route-templates.md)               |
| :nail_care:                | [no-multiple-empty-lines](./docs/rule/no-multiple-empty-lines.md)                                         |
|                            | [no-mut-helper](./docs/rule/no-mut-helper.md)                                                             |
| :white_check_mark:         | [no-negated-condition](./docs/rule/no-negated-condition.md)                                               |
| :white_check_mark:         | [no-nested-interactive](./docs/rule/no-nested-interactive.md)                                             |
| :white_check_mark:         | [no-nested-landmark](./docs/rule/no-nested-landmark.md)                                                   |
| :white_check_mark:         | [no-nested-splattributes](./docs/rule/no-nested-splattributes.md)                                         |
| :white_check_mark:         | [no-obsolete-elements](./docs/rule/no-obsolete-elements.md)                                               |
| :white_check_mark:         | [no-outlet-outside-routes](./docs/rule/no-outlet-outside-routes.md)                                       |
| :white_check_mark:         | [no-partial](./docs/rule/no-partial.md)                                                                   |
| :white_check_mark:         | [no-passed-in-event-handlers](./docs/rule/no-passed-in-event-handlers.md)                                 |
| :white_check_mark::wrench: | [no-positional-data-test-selectors](./docs/rule/no-positional-data-test-selectors.md)                     |
| :white_check_mark:         | [no-positive-tabindex](./docs/rule/no-positive-tabindex.md)                                               |
| :white_check_mark:         | [no-potential-path-strings](./docs/rule/no-potential-path-strings.md)                                     |
| :white_check_mark:         | [no-quoteless-attributes](./docs/rule/no-quoteless-attributes.md)                                         |
| :white_check_mark::wrench: | [no-redundant-fn](./docs/rule/no-redundant-fn.md)                                                         |
| :white_check_mark::wrench: | [no-redundant-landmark-role](./docs/rule/no-redundant-landmark-role.md)                                   |
|                            | [no-restricted-invocations](./docs/rule/no-restricted-invocations.md)                                     |
| :white_check_mark:         | [no-shadowed-elements](./docs/rule/no-shadowed-elements.md)                                               |
| :wrench:                   | [no-this-in-template-only-components](./docs/rule/no-this-in-template-only-components.md)                 |
| :nail_care:                | [no-trailing-spaces](./docs/rule/no-trailing-spaces.md)                                                   |
| :white_check_mark:         | [no-triple-curlies](./docs/rule/no-triple-curlies.md)                                                     |
| :white_check_mark:         | [no-unbalanced-curlies](./docs/rule/no-unbalanced-curlies.md)                                             |
| :white_check_mark:         | [no-unbound](./docs/rule/no-unbound.md)                                                                   |
| :white_check_mark:         | [no-unknown-arguments-for-builtin-components](./docs/rule/no-unknown-arguments-for-builtin-components.md) |
| :white_check_mark:         | [no-unnecessary-component-helper](./docs/rule/no-unnecessary-component-helper.md)                         |
| :nail_care:                | [no-unnecessary-concat](./docs/rule/no-unnecessary-concat.md)                                             |
| :white_check_mark:         | [no-unused-block-params](./docs/rule/no-unused-block-params.md)                                           |
| :nail_care:                | [no-whitespace-for-layout](./docs/rule/no-whitespace-for-layout.md)                                       |
| :nail_care:                | [no-whitespace-within-word](./docs/rule/no-whitespace-within-word.md)                                     |
| :white_check_mark:         | [no-yield-only](./docs/rule/no-yield-only.md)                                                             |
|                            | [no-yield-to-default](./docs/rule/no-yield-to-default.md)                                                 |
| :nail_care:                | [quotes](./docs/rule/quotes.md)                                                                           |
| :white_check_mark::wrench: | [require-button-type](./docs/rule/require-button-type.md)                                                 |
|                            | [require-each-key](./docs/rule/require-each-key.md)                                                       |
|                            | [require-form-method](./docs/rule/require-form-method.md)                                                 |
| :white_check_mark::wrench: | [require-has-block-helper](./docs/rule/require-has-block-helper.md)                                       |
| :white_check_mark:         | [require-iframe-title](./docs/rule/require-iframe-title.md)                                               |
| :white_check_mark:         | [require-input-label](./docs/rule/require-input-label.md)                                                 |
| :white_check_mark:         | [require-lang-attribute](./docs/rule/require-lang-attribute.md)                                           |
|                            | [require-splattributes](./docs/rule/require-splattributes.md)                                             |
| :white_check_mark:         | [require-valid-alt-text](./docs/rule/require-valid-alt-text.md)                                           |
| :nail_care:                | [self-closing-void-elements](./docs/rule/self-closing-void-elements.md)                                   |
| :white_check_mark:         | [simple-unless](./docs/rule/simple-unless.md)                                                             |
| :white_check_mark:         | [splat-attributes-only](./docs/rule/splat-attributes-only.md)                                             |
| :white_check_mark:         | [style-concatenation](./docs/rule/style-concatenation.md)                                                 |
| :white_check_mark:         | [table-groups](./docs/rule/table-groups.md)                                                               |
|                            | [template-length](./docs/rule/template-length.md)                                                         |

<!--RULES_TABLE_END-->

### Supporting the `--fix` option

You can add a fixer to a rule. See [fixer documentation](docs/fixer.md) for more details.

### Sharing configs

It is possible to share a config (`extends`) or plugin (custom rules) across projects. See [ember-template-lint-plugin-peopleconnect](https://github.com/peopleconnectus/ember-template-lint-plugin-peopleconnect) for an example.

## Defining your own rules

You can define and use your own custom rules using the plugin system. See [plugin documentation](docs/plugins.md) for more details.

## Semantic Versioning Policy

The semver policy for this addon can be read here: [semver policy](dev/versioning.md).

## Contributing

See the [Contributing Guidelines](CONTRIBUTING.md) for information on how to help out.

## License

This project is licensed under the [MIT License](LICENSE.md).<|MERGE_RESOLUTION|>--- conflicted
+++ resolved
@@ -78,9 +78,12 @@
 ember-template-lint "app/templates/application.hbs" --quiet
 ```
 
-<<<<<<< HEAD
 Convert errors to TODOs in order to resolve at a later date
-=======
+
+```bash
+ember-template-lint . --update-todo
+```
+
 Number of warnings to trigger nonzero exit code
 
 ```bash
@@ -88,11 +91,7 @@
 ```
 
 Define custom config path
->>>>>>> dc8a39f3
-
-```bash
-ember-template-lint . --update-todo
-```
+
 
 Include TODOs with other output results
 
@@ -213,12 +212,8 @@
 |                            | [no-bare-strings](./docs/rule/no-bare-strings.md)                                                         |
 | :white_check_mark:         | [no-block-params-for-html-elements](./docs/rule/no-block-params-for-html-elements.md)                     |
 |                            | [no-capital-arguments](./docs/rule/no-capital-arguments.md)                                               |
-<<<<<<< HEAD
+|                            | [no-class-bindings](./docs/rule/no-class-bindings.md)                                                     |
 | :white_check_mark:         | [no-curly-component-invocation](./docs/rule/no-curly-component-invocation.md)                             |
-=======
-|                            | [no-class-bindings](./docs/rule/no-class-bindings.md)                                                     |
-| :car:                      | [no-curly-component-invocation](./docs/rule/no-curly-component-invocation.md)                             |
->>>>>>> dc8a39f3
 | :white_check_mark:         | [no-debugger](./docs/rule/no-debugger.md)                                                                 |
 | :white_check_mark:         | [no-down-event-binding](./docs/rule/no-down-event-binding.md)                                             |
 | :white_check_mark:         | [no-duplicate-attributes](./docs/rule/no-duplicate-attributes.md)                                         |
