--- conflicted
+++ resolved
@@ -129,11 +129,7 @@
 | [no-inline-styles](./docs/rule/no-inline-styles.md)                                                       | ✅  |     |     |     |
 | [no-input-block](./docs/rule/no-input-block.md)                                                           | ✅  |     |     |     |
 | [no-input-tagname](./docs/rule/no-input-tagname.md)                                                       | ✅  |     |     |     |
-<<<<<<< HEAD
 | [no-invalid-aria-attributes](./docs/rule/no-invalid-aria-attributes.md)                                   |     |     | ⌨️  |     |
-| [no-invalid-block-param-definition](./docs/rule/no-invalid-block-param-definition.md)                     | ✅  |     |     |     |
-=======
->>>>>>> 523d93cd
 | [no-invalid-interactive](./docs/rule/no-invalid-interactive.md)                                           | ✅  |     | ⌨️  |     |
 | [no-invalid-link-text](./docs/rule/no-invalid-link-text.md)                                               | ✅  |     | ⌨️  |     |
 | [no-invalid-link-title](./docs/rule/no-invalid-link-title.md)                                             | ✅  |     | ⌨️  |     |
