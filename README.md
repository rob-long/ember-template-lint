--- conflicted
+++ resolved
@@ -211,13 +211,8 @@
 |                            | [no-bare-strings](./docs/rule/no-bare-strings.md)                                                         |
 | :white_check_mark:         | [no-block-params-for-html-elements](./docs/rule/no-block-params-for-html-elements.md)                     |
 |                            | [no-capital-arguments](./docs/rule/no-capital-arguments.md)                                               |
-<<<<<<< HEAD
-| :wrench:                   | [no-class-bindings](./docs/rule/no-class-bindings.md)                                                     |
+|                            | [no-class-bindings](./docs/rule/no-class-bindings.md)                                                     |
 | :white_check_mark::wrench: | [no-curly-component-invocation](./docs/rule/no-curly-component-invocation.md)                             |
-=======
-|                            | [no-class-bindings](./docs/rule/no-class-bindings.md)                                                     |
-| :car::wrench:              | [no-curly-component-invocation](./docs/rule/no-curly-component-invocation.md)                             |
->>>>>>> 624b16a7
 | :white_check_mark:         | [no-debugger](./docs/rule/no-debugger.md)                                                                 |
 | :white_check_mark:         | [no-down-event-binding](./docs/rule/no-down-event-binding.md)                                             |
 | :white_check_mark:         | [no-duplicate-attributes](./docs/rule/no-duplicate-attributes.md)                                         |
