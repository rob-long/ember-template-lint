'use strict';
const { readFileSync } = require('fs');
const fs = require('fs');
const path = require('path');

const {
  ensureTodoStorageDir,
  todoStorageDirExists,
  readTodos,
  getTodoStorageDirPath,
} = require('@ember-template-lint/todo-utils');
const { differenceInDays, subDays } = require('date-fns');
const execa = require('execa');

const Project = require('../helpers/fake-project');
const setupEnvVar = require('../helpers/setup-env-var');

const ROOT = process.cwd();

describe('ember-template-lint executable', function () {
  setupEnvVar('FORCE_COLOR', '0');
  setupEnvVar('LC_ALL', 'en_US');

  // Fake project
  let project;
  beforeEach(function () {
    project = Project.defaultSetup();
    project.chdir();
  });

  afterEach(async function () {
    process.chdir(ROOT);
    await project.dispose();
  });

  describe('basic usage', function () {
    describe('without any parameters', function () {
      it('should emit help text', async function () {
        let result = await run([]);

        expect(result.exitCode).toEqual(1);
        expect(result.stderr).toMatchInlineSnapshot(`
          "ember-template-lint [options] [files..]

          Options:
            --config-path               Define a custom config path
                                                 [string] [default: \\".template-lintrc.js\\"]
            --config                    Define a custom configuration to be used - (e.g.
                                        '{ \\"rules\\": { \\"no-implicit-this\\": \\"error\\" } }')
                                                                                  [string]
            --quiet                     Ignore warnings and only show errors     [boolean]
            --rule                      Specify a rule and its severity to add that rule
                                        to loaded rules - (e.g. \`no-implicit-this:error\`
                                        or \`rule:[\\"error\\", { \\"allow\\": [\\"some-helper\\"] }]\`)
                                                                                  [string]
            --filename                  Used to indicate the filename to be assumed for
                                        contents from STDIN                       [string]
            --fix                       Fix any errors that are reported as fixable
                                                                [boolean] [default: false]
            --json                      Format output as json                    [boolean]
            --verbose                   Output errors with source description    [boolean]
            --working-directory, --cwd  Path to a directory that should be considered as
                                        the current working directory.
                                                                   [string] [default: \\".\\"]
            --no-config-path            Does not use the local template-lintrc, will use a
                                        blank template-lintrc instead            [boolean]
            --update-todo               Update list of linting todos by transforming lint
                                        errors to todos         [boolean] [default: false]
            --include-todo              Include todos in the results
                                                                [boolean] [default: false]
            --todo-days-to-warn         Number of days after its creation date that a todo
                                        transitions into a warning                [number]
            --todo-days-to-error        Number of days after its creation date that a todo
                                        transitions into an error                 [number]
            --ignore-pattern            Specify custom ignore pattern (can be disabled
                                        with --no-ignore-pattern)
                        [array] [default: [\\"**/dist/**\\",\\"**/tmp/**\\",\\"**/node_modules/**\\"]]
            --no-inline-config          Prevent inline configuration comments from
                                        changing config or rules                 [boolean]
            --help                      Show help                                [boolean]
            --version                   Show version number                      [boolean]"
        `);
      });
    });

    describe('with --help', function () {
      it('should emit help text', async function () {
        let result = await run(['--help']);

        expect(result.exitCode).toEqual(0);
        expect(result.stdout).toMatchInlineSnapshot(`
          "ember-template-lint [options] [files..]

          Options:
            --config-path               Define a custom config path
                                                 [string] [default: \\".template-lintrc.js\\"]
            --config                    Define a custom configuration to be used - (e.g.
                                        '{ \\"rules\\": { \\"no-implicit-this\\": \\"error\\" } }')
                                                                                  [string]
            --quiet                     Ignore warnings and only show errors     [boolean]
            --rule                      Specify a rule and its severity to add that rule
                                        to loaded rules - (e.g. \`no-implicit-this:error\`
                                        or \`rule:[\\"error\\", { \\"allow\\": [\\"some-helper\\"] }]\`)
                                                                                  [string]
            --filename                  Used to indicate the filename to be assumed for
                                        contents from STDIN                       [string]
            --fix                       Fix any errors that are reported as fixable
                                                                [boolean] [default: false]
            --json                      Format output as json                    [boolean]
            --verbose                   Output errors with source description    [boolean]
            --working-directory, --cwd  Path to a directory that should be considered as
                                        the current working directory.
                                                                   [string] [default: \\".\\"]
            --no-config-path            Does not use the local template-lintrc, will use a
                                        blank template-lintrc instead            [boolean]
            --update-todo               Update list of linting todos by transforming lint
                                        errors to todos         [boolean] [default: false]
            --include-todo              Include todos in the results
                                                                [boolean] [default: false]
            --todo-days-to-warn         Number of days after its creation date that a todo
                                        transitions into a warning                [number]
            --todo-days-to-error        Number of days after its creation date that a todo
                                        transitions into an error                 [number]
            --ignore-pattern            Specify custom ignore pattern (can be disabled
                                        with --no-ignore-pattern)
                        [array] [default: [\\"**/dist/**\\",\\"**/tmp/**\\",\\"**/node_modules/**\\"]]
            --no-inline-config          Prevent inline configuration comments from
                                        changing config or rules                 [boolean]
            --help                      Show help                                [boolean]
            --version                   Show version number                      [boolean]"
        `);
      });
    });
  });

  describe('reading files', function () {
    describe('given path to non-existing file', function () {
      it('should exit without error and any console output', async function () {
        project.setConfig({
          rules: {
            'no-bare-strings': true,
          },
        });
        project.write({
          app: {
            templates: {
              'application.hbs': '<h2>Here too!!</h2> <div>Bare strings are bad...</div>',
              components: {
                'foo.hbs': '{{fooData}}',
              },
            },
          },
        });

        let result = await run(['app/templates/application-1.hbs']);

        expect(result.exitCode).toEqual(0, 'exits without error');
        expect(result.stdout).toBeFalsy();
        expect(result.stderr).toBeFalsy();
      });
    });

    describe('given path to single file with errors', function () {
      it('should print errors', async function () {
        project.setConfig({
          rules: {
            'no-bare-strings': true,
          },
        });
        project.write({
          app: {
            templates: {
              'application.hbs': '<h2>Here too!!</h2> <div>Bare strings are bad...</div>',
              components: {
                'foo.hbs': '{{fooData}}',
              },
            },
          },
        });

        let result = await run(['app/templates/application.hbs']);

        expect(result.exitCode).toEqual(1);
        expect(result.stdout).toBeTruthy();
        expect(result.stderr).toBeFalsy();
      });

      it('when using custom working directory', async function () {
        process.chdir(ROOT);

        project.setConfig({
          rules: {
            'no-bare-strings': true,
          },
        });

        project.write({
          app: {
            templates: {
              'application.hbs': '<h2>Here too!!</h2> <div>Bare strings are bad...</div>',
              components: {
                'foo.hbs': '{{fooData}}',
              },
            },
          },
        });

        let result = await run(
          ['--working-directory', project.baseDir, 'app/templates/application.hbs'],
          {
            // run from ember-template-lint's root (forces `--working-directory` to be used)
            cwd: ROOT,
          }
        );

        expect(result.exitCode).toEqual(1);
        expect(result.stdout).toMatchInlineSnapshot(`
          "app/templates/application.hbs
            1:4  error  Non-translated string used  no-bare-strings
            1:25  error  Non-translated string used  no-bare-strings

          ✖ 2 problems (2 errors, 0 warnings)"
        `);
        expect(result.stderr).toMatchInlineSnapshot('""');
      });
    });

    describe('given path to single file with custom extension with errors', function () {
      it('should print errors', async function () {
        project.setConfig({
          rules: {
            'no-bare-strings': true,
          },
        });
        project.write({
          app: {
            templates: {
              'application.fizzle': '<h2>Here too!!</h2> <div>Bare strings are bad...</div>',
            },
          },
        });

        let result = await run(['app/templates/application.fizzle']);

        expect(result.exitCode).toEqual(1);
        expect(result.stdout).toBeTruthy();
        expect(result.stderr).toBeFalsy();
      });
    });

    describe('given wildcard path resolving to single file', function () {
      it('should print errors', async function () {
        project.setConfig({
          rules: {
            'no-bare-strings': true,
          },
        });
        project.write({
          app: {
            templates: {
              'application.hbs': '<h2>Here too!!</h2> <div>Bare strings are bad...</div>',
              components: {
                'foo.hbs': '{{fooData}}',
              },
            },
          },
        });

        let result = await run(['app/templates/*']);

        expect(result.exitCode).toEqual(1);
        expect(result.stdout).toBeTruthy();
        expect(result.stderr).toBeFalsy();
      });

      it('when using custom working directory', async function () {
        project.setConfig({
          rules: {
            'no-bare-strings': true,
          },
        });

        project.write({
          app: {
            templates: {
              'application.hbs': '<h2>Here too!!</h2> <div>Bare strings are bad...</div>',
              components: {
                'foo.hbs': '{{fooData}}',
              },
            },
          },
        });

        let result = await run(['--working-directory', project.baseDir, 'app/templates/*'], {
          // run from ember-template-lint's root (forces `--working-directory` to be used)
          cwd: ROOT,
        });

        expect(result.exitCode).toEqual(1);
        expect(result.stdout).toMatchInlineSnapshot(`
          "app/templates/application.hbs
            1:4  error  Non-translated string used  no-bare-strings
            1:25  error  Non-translated string used  no-bare-strings

          ✖ 2 problems (2 errors, 0 warnings)"
        `);
        expect(result.stderr).toMatchInlineSnapshot('""');
      });
    });

    describe('given directory path', function () {
      it('should print errors', async function () {
        project.setConfig({
          rules: {
            'no-bare-strings': true,
          },
        });
        project.write({
          app: {
            templates: {
              'application.hbs': '<h2>Here too!!</h2> <div>Bare strings are bad...</div>',
              components: {
                'foo.hbs': '{{fooData}}',
              },
            },
          },
        });

        let result = await run(['app']);

        expect(result.exitCode).toEqual(1);
        expect(result.stdout).toMatchInlineSnapshot(`
          "app/templates/application.hbs
            1:4  error  Non-translated string used  no-bare-strings
            1:25  error  Non-translated string used  no-bare-strings

          ✖ 2 problems (2 errors, 0 warnings)"
        `);
        expect(result.stderr).toBeFalsy();
      });
    });

    describe('given path to single file without errors', function () {
      it('should exit without error and any console output', async function () {
        project.setConfig({
          rules: {
            'no-bare-strings': false,
          },
        });
        project.write({
          app: {
            templates: {
              'application.hbs':
                '<h2>Love for bare strings!!!</h2> <div>Bare strings are great!</div>',
            },
          },
        });

        let result = await run(['app/templates/application.hbs']);

        expect(result.exitCode).toEqual(0);
        expect(result.stdout).toBeFalsy();
        expect(result.stderr).toBeFalsy();
      });
    });
  });

  describe('reading from stdin', function () {
    describe('given no path', function () {
      it('should print errors', async function () {
        project.setConfig({
          rules: {
            'no-bare-strings': true,
          },
        });
        project.write({
          app: {
            templates: {
              'application.hbs': '<h2>Here too!!</h2> <div>Bare strings are bad...</div>',
              components: {
                'foo.hbs': '{{fooData}}',
              },
            },
          },
        });

        let result = await run([], {
          shell: false,
          input: fs.readFileSync(path.resolve('app/templates/application.hbs')),
        });

        expect(result.exitCode).toEqual(1);
        expect(result.stdout).toBeFalsy();
        expect(result.stderr).toMatchInlineSnapshot(`
          "ember-template-lint [options] [files..]

          Options:
            --config-path               Define a custom config path
                                                 [string] [default: \\".template-lintrc.js\\"]
            --config                    Define a custom configuration to be used - (e.g.
                                        '{ \\"rules\\": { \\"no-implicit-this\\": \\"error\\" } }')
                                                                                  [string]
            --quiet                     Ignore warnings and only show errors     [boolean]
            --rule                      Specify a rule and its severity to add that rule
                                        to loaded rules - (e.g. \`no-implicit-this:error\`
                                        or \`rule:[\\"error\\", { \\"allow\\": [\\"some-helper\\"] }]\`)
                                                                                  [string]
            --filename                  Used to indicate the filename to be assumed for
                                        contents from STDIN                       [string]
            --fix                       Fix any errors that are reported as fixable
                                                                [boolean] [default: false]
            --json                      Format output as json                    [boolean]
            --verbose                   Output errors with source description    [boolean]
            --working-directory, --cwd  Path to a directory that should be considered as
                                        the current working directory.
                                                                   [string] [default: \\".\\"]
            --no-config-path            Does not use the local template-lintrc, will use a
                                        blank template-lintrc instead            [boolean]
            --update-todo               Update list of linting todos by transforming lint
                                        errors to todos         [boolean] [default: false]
            --include-todo              Include todos in the results
                                                                [boolean] [default: false]
            --todo-days-to-warn         Number of days after its creation date that a todo
                                        transitions into a warning                [number]
            --todo-days-to-error        Number of days after its creation date that a todo
                                        transitions into an error                 [number]
            --ignore-pattern            Specify custom ignore pattern (can be disabled
                                        with --no-ignore-pattern)
                        [array] [default: [\\"**/dist/**\\",\\"**/tmp/**\\",\\"**/node_modules/**\\"]]
            --no-inline-config          Prevent inline configuration comments from
                                        changing config or rules                 [boolean]
            --help                      Show help                                [boolean]
            --version                   Show version number                      [boolean]"
        `);
      });
    });

    describe('given no path with --filename', function () {
      it('should print errors', async function () {
        project.setConfig({
          rules: {
            'no-bare-strings': true,
          },
        });
        project.write({
          app: {
            templates: {
              'application.hbs': '<h2>Here too!!</h2> <div>Bare strings are bad...</div>',
              components: {
                'foo.hbs': '{{fooData}}',
              },
            },
          },
        });

        let result = await run(['--filename', 'app/templates/application.hbs'], {
          shell: false,
          input: fs.readFileSync(path.resolve('app/templates/application.hbs')),
        });

        expect(result.exitCode).toEqual(1);
        expect(result.stdout).toBeTruthy();
        expect(result.stderr).toBeFalsy();
      });
    });

    describe('given - (stdin) path', function () {
      // there is no such path on Windows OS
      if (process.platform === 'win32') {
        return;
      }

      it('should print errors', async function () {
        project.setConfig({
          rules: {
            'no-bare-strings': true,
          },
        });
        project.write({
          app: {
            templates: {
              'application.hbs': '<h2>Here too!!</h2> <div>Bare strings are bad...</div>',
              components: {
                'foo.hbs': '{{fooData}}',
              },
            },
          },
        });

        let result = await run(['-', '<', 'app/templates/application.hbs'], {
          shell: true,
        });

        expect(result.exitCode).toEqual(1);
        expect(result.stdout).toBeTruthy();
        expect(result.stderr).toBeFalsy();
      });
    });

    describe('given /dev/stdin path', function () {
      // there is no such path on Windows OS
      if (process.platform === 'win32') {
        return;
      }

      it('should print errors', async function () {
        project.setConfig({
          rules: {
            'no-bare-strings': true,
          },
        });
        project.write({
          app: {
            templates: {
              'application.hbs': '<h2>Here too!!</h2> <div>Bare strings are bad...</div>',
              components: {
                'foo.hbs': '{{fooData}}',
              },
            },
          },
        });

        let result = await run(['/dev/stdin', '<', 'app/templates/application.hbs'], {
          shell: true,
        });

        expect(result.exitCode).toEqual(1);
        expect(result.stdout).toBeTruthy();
        expect(result.stderr).toBeFalsy();
      });
    });
  });

  describe('errors and warnings formatting', function () {
    describe('without --json param', function () {
      it('should print properly formatted error messages', async function () {
        project.setConfig({
          rules: {
            'no-bare-strings': true,
          },
        });
        project.write({
          app: {
            templates: {
              'application.hbs': '<h2>Here too!!</h2> <div>Bare strings are bad...</div>',
              components: {
                'foo.hbs': '{{fooData}}',
              },
            },
          },
        });

        let result = await run(['.']);

        expect(result.exitCode).toEqual(1);
        expect(result.stdout.split('\n')).toEqual([
          'app/templates/application.hbs',
          '  1:4  error  Non-translated string used  no-bare-strings',
          '  1:25  error  Non-translated string used  no-bare-strings',
          '',
          '✖ 2 problems (2 errors, 0 warnings)',
        ]);
        expect(result.stderr).toBeFalsy();
      });

      it('should print properly formatted error and warning messages', async function () {
        project.setConfig({
          rules: {
            'no-bare-strings': true,
            'no-html-comments': true,
          },
          pending: [
            {
              moduleId: 'app/templates/application',
              only: ['no-html-comments'],
            },
          ],
        });
        project.write({
          app: {
            templates: {
              'application.hbs':
                '<h2>Here too!!</h2><div>Bare strings are bad...</div><!-- bad html comment! -->',
            },
          },
        });

        let result = await run(['.']);

        expect(result.exitCode).toEqual(1);
        expect(result.stdout.split('\n')).toEqual([
          'app/templates/application.hbs',
          '  1:4  error  Non-translated string used  no-bare-strings',
          '  1:24  error  Non-translated string used  no-bare-strings',
          '  1:53  warning  HTML comment detected  no-html-comments',
          '',
          '✖ 3 problems (2 errors, 1 warnings)',
        ]);
        expect(result.stderr).toBeFalsy();
      });

      it('should be able run a rule passed in (rule:warn)', async function () {
        project.setConfig({
          rules: {
            'no-bare-strings': true,
            'no-html-comments': true,
          },
          pending: [
            {
              moduleId: 'app/templates/application',
              only: ['no-html-comments'],
            },
          ],
        });
        project.write({
          app: {
            templates: {
              'application.hbs':
                '<h2>Here too!!</h2><div>Bare strings are bad...</div><!-- bad html comment! -->',
            },
          },
        });

        let result = await run(['.', '--no-config-path', '--rule', 'no-html-comments:warn']);

        expect(result.exitCode).toEqual(0);
        expect(result.stdout.split('\n')).toEqual([
          'app/templates/application.hbs',
          '  1:53  warning  HTML comment detected  no-html-comments',
          '',
          '✖ 1 problems (0 errors, 1 warnings)',
        ]);
        expect(result.stderr).toBeFalsy();
      });

      it('should be able run a rule passed in (rule:error)', async function () {
        project.setConfig({
          rules: {
            'no-bare-strings': true,
            'no-html-comments': true,
          },
          pending: [
            {
              moduleId: 'app/templates/application',
              only: ['no-html-comments'],
            },
          ],
        });
        project.write({
          app: {
            templates: {
              'application.hbs':
                '<h2>Here too!!</h2><div>Bare strings are bad...</div><!-- bad html comment! -->',
            },
          },
        });

        let result = await run(['.', '--no-config-path', '--rule', 'no-html-comments:error']);

        expect(result.exitCode).toEqual(1);
        expect(result.stdout.split('\n')).toEqual([
          'app/templates/application.hbs',
          '  1:53  error  HTML comment detected  no-html-comments',
          '',
          '✖ 1 problems (1 errors, 0 warnings)',
        ]);
        expect(result.stderr).toBeFalsy();
      });

      it('should be able run a rule passed in (rule:[warn, config])', async function () {
        project.setConfig({
          rules: {
            'no-bare-strings': true,
            'no-html-comments': true,
          },
          pending: [
            {
              moduleId: 'app/templates/application',
              only: ['no-html-comments'],
            },
          ],
        });
        project.write({
          app: {
            templates: {
              'application.hbs':
                '<h2>Here too!!</h2><div>Bare strings are bad...</div><!-- bad html comment! -->',
            },
          },
        });

        let result = await run([
          '.',
          '--no-config-path',
          '--rule',
          'no-html-comments:["warn", true]',
        ]);

        expect(result.exitCode).toEqual(0);
        expect(result.stdout.split('\n')).toEqual([
          'app/templates/application.hbs',
          '  1:53  warning  HTML comment detected  no-html-comments',
          '',
          '✖ 1 problems (0 errors, 1 warnings)',
        ]);
        expect(result.stderr).toBeFalsy();
      });

      it('should be able run a rule passed in (rule:[error, config])', async function () {
        project.setConfig({
          rules: {
            'no-bare-strings': true,
            'no-html-comments': true,
          },
          pending: [
            {
              moduleId: 'app/templates/application',
              only: ['no-html-comments'],
            },
          ],
        });
        project.write({
          app: {
            templates: {
              'application.hbs':
                '<h2>Here too!!</h2><div>Bare strings are bad...</div><!-- bad html comment! -->',
            },
          },
        });

        let result = await run([
          '.',
          '--no-config-path',
          '--rule',
          'no-html-comments:["error", true]',
        ]);

        expect(result.exitCode).toEqual(1);
        expect(result.stdout.split('\n')).toEqual([
          'app/templates/application.hbs',
          '  1:53  error  HTML comment detected  no-html-comments',
          '',
          '✖ 1 problems (1 errors, 0 warnings)',
        ]);
        expect(result.stderr).toBeFalsy();
      });

      it('should include information about available fixes', async function () {
        project.setConfig({
          rules: {
            'require-button-type': true,
          },
        });

        project.write({
          app: {
            components: {
              'click-me-button.hbs': '<button>Click me!</button>',
            },
          },
        });

        let result = await run(['.']);

        expect(result.exitCode).toEqual(1);

        expect(result.stdout.split('\n')).toEqual([
          'app/components/click-me-button.hbs',
          '  1:0  error  All `<button>` elements should have a valid `type` attribute  require-button-type',
          '',
          '✖ 1 problems (1 errors, 0 warnings)',
          '  1 errors and 0 warnings potentially fixable with the `--fix` option.',
        ]);
        expect(result.stderr).toBeFalsy();
      });
    });

    describe('with --quiet param', function () {
      it('should print properly formatted error messages, omitting any warnings', async function () {
        project.setConfig({
          rules: {
            'no-bare-strings': true,
            'no-html-comments': true,
          },
          pending: [
            {
              moduleId: 'app/templates/application',
              only: ['no-html-comments'],
            },
          ],
        });
        project.write({
          app: {
            templates: {
              'application.hbs':
                '<h2>Here too!!</h2><div>Bare strings are bad...</div><!-- bad html comment! -->',
            },
          },
        });

        let result = await run(['.', '--quiet']);

        expect(result.exitCode).toEqual(1);
        expect(result.stdout.split('\n')).toEqual([
          'app/templates/application.hbs',
          '  1:4  error  Non-translated string used  no-bare-strings',
          '  1:24  error  Non-translated string used  no-bare-strings',
          '',
          '✖ 2 problems (2 errors, 0 warnings)',
        ]);
        expect(result.stderr).toBeFalsy();
      });

      it('should exit without error and any console output', async function () {
        project.setConfig({
          rules: {
            'no-html-comments': true,
          },
          pending: [
            {
              moduleId: 'app/templates/application',
              only: ['no-html-comments'],
            },
          ],
        });
        project.write({
          app: {
            templates: {
              'application.hbs':
                '<h2>Here too!!</h2><div>Bare strings are bad...</div><!-- bad html comment! -->',
            },
          },
        });
        let result = await run(['.', '--quiet']);

        expect(result.exitCode).toEqual(0);
        expect(result.stdout).toBeFalsy();
        expect(result.stderr).toBeFalsy();
      });
    });

    describe('with/without --ignore-pattern', function () {
      it('should respect dirs ignored by default', async function () {
        project.setConfig({
          rules: {
            'no-bare-strings': true,
            'no-html-comments': true,
          },
        });
        project.write({
          app: {
            dist: {
              'application.hbs':
                '<h2>Here too!!</h2><div>Bare strings are bad...</div><!-- bad html comment! -->',
            },
          },
        });

        let result = await run(['app/**/*']);

        expect(result.exitCode).toEqual(0);
        expect(result.stdout).toEqual('');
        expect(result.stderr).toBeFalsy();
      });

      it('should allow to pass custom ignore pattern', async function () {
        project.setConfig({
          rules: {
            'no-bare-strings': true,
            'no-html-comments': true,
          },
        });
        project.write({
          app: {
            foo: {
              'application.hbs':
                '<h2>Here too!!</h2><div>Bare strings are bad...</div><!-- bad html comment! -->',
            },
            bar: {
              'application.hbs':
                '<h2>Here too!!</h2><div>Bare strings are bad...</div><!-- bad html comment! -->',
            },
          },
        });

        let result = await run([
          'app/**/*',
          '--ignore-pattern',
          '"**/foo/**"',
          '--ignore-pattern',
          '"**/bar/**"',
        ]);

        expect(result.exitCode).toEqual(0);
        expect(result.stdout).toEqual('');
        expect(result.stderr).toBeFalsy();
      });

      it('should allow to disable dirs ignored by default', async function () {
        project.setConfig({
          rules: {
            'no-bare-strings': true,
            'no-html-comments': true,
          },
        });
        project.write({
          app: {
            dist: {
              'application.hbs':
                '<h2>Here too!!</h2><div>Bare strings are bad...</div><!-- bad html comment! -->',
            },
          },
        });

        let result = await run(['app/**/*', '--no-ignore-pattern']);

        expect(result.exitCode).toEqual(1);
        expect(result.stdout).toEqual(
          `app/dist/application.hbs
  1:4  error  Non-translated string used  no-bare-strings
  1:24  error  Non-translated string used  no-bare-strings
  1:53  error  HTML comment detected  no-html-comments

✖ 3 problems (3 errors, 0 warnings)`
        );

        expect(result.stderr).toBeFalsy();
      });
    });

    describe('with --json param', function () {
      it('should print valid JSON string with errors', async function () {
        project.setConfig({
          rules: {
            'no-bare-strings': true,
          },
        });
        project.write({
          app: {
            templates: {
              'application.hbs': '<h2>Here too!!</h2> <div>Bare strings are bad...</div>',
              components: {
                'foo.hbs': '{{fooData}}',
              },
            },
          },
        });

        let result = await run(['--json', '.']);

        let expectedOutputData = {};
        expectedOutputData['app/templates/application.hbs'] = [
          {
            column: 4,
            line: 1,
            message: 'Non-translated string used',
            filePath: 'app/templates/application.hbs',
            moduleId: 'app/templates/application',
            rule: 'no-bare-strings',
            severity: 2,
            source: 'Here too!!',
          },
          {
            column: 25,
            line: 1,
            message: 'Non-translated string used',
            filePath: 'app/templates/application.hbs',
            moduleId: 'app/templates/application',
            rule: 'no-bare-strings',
            severity: 2,
            source: 'Bare strings are bad...',
          },
        ];

        expect(result.exitCode).toEqual(1);
        expect(JSON.parse(result.stdout)).toEqual(expectedOutputData);
        expect(result.stderr).toBeFalsy();
      });

      it('should include information about fixing', async function () {
        project.setConfig({
          rules: {
            'require-button-type': true,
          },
        });

        project.write({
          app: {
            components: {
              'click-me-button.hbs': '<button>Click me!</button>',
            },
          },
        });

        let result = await run(['.', '--json']);

        let expectedOutputData = {};
        expectedOutputData['app/components/click-me-button.hbs'] = [
          {
            column: 0,
            line: 1,
            isFixable: true,
            message: 'All `<button>` elements should have a valid `type` attribute',
            filePath: 'app/components/click-me-button.hbs',
            moduleId: 'app/components/click-me-button',
            rule: 'require-button-type',
            severity: 2,
            source: '<button>Click me!</button>',
          },
        ];

        expect(result.exitCode).toEqual(1);
        expect(JSON.parse(result.stdout)).toEqual(expectedOutputData);
        expect(result.stderr).toBeFalsy();
      });
    });

    describe('with --json param and --quiet', function () {
      it('should print valid JSON string with errors, omitting warnings', async function () {
        project.setConfig({
          rules: {
            'no-bare-strings': true,
            'no-html-comments': true,
          },
          pending: [
            {
              moduleId: 'app/templates/application',
              only: ['no-html-comments'],
            },
          ],
        });
        project.write({
          app: {
            templates: {
              'application.hbs':
                '<h2>Here too!!</h2><div>Bare strings are bad...</div><!-- bad html comment! -->',
            },
          },
        });

        let result = await run(['.', '--json', '--quiet']);

        let expectedOutputData = {};
        expectedOutputData['app/templates/application.hbs'] = [
          {
            column: 4,
            line: 1,
            message: 'Non-translated string used',
            filePath: 'app/templates/application.hbs',
            moduleId: 'app/templates/application',
            rule: 'no-bare-strings',
            severity: 2,
            source: 'Here too!!',
          },
          {
            column: 24,
            line: 1,
            message: 'Non-translated string used',
            filePath: 'app/templates/application.hbs',
            moduleId: 'app/templates/application',
            rule: 'no-bare-strings',
            severity: 2,
            source: 'Bare strings are bad...',
          },
        ];

        expect(result.exitCode).toEqual(1);
        expect(JSON.parse(result.stdout)).toEqual(expectedOutputData);
        expect(result.stderr).toBeFalsy();
      });

      it('should exit without error and empty errors array', async function () {
        project.setConfig({
          rules: {
            'no-html-comments': true,
          },
          pending: [
            {
              moduleId: 'app/templates/application',
              only: ['no-html-comments'],
            },
          ],
        });
        project.write({
          app: {
            templates: {
              'application.hbs':
                '<h2>Here too!!</h2><div>Bare strings are bad...</div><!-- bad html comment! -->',
            },
          },
        });
        let result = await run(['.', '--json', '--quiet']);

        let expectedOutputData = {};
        expectedOutputData['app/templates/application.hbs'] = [];

        expect(result.exitCode).toEqual(0);
        expect(JSON.parse(result.stdout)).toEqual(expectedOutputData);
        expect(result.stderr).toBeFalsy();
      });
    });

    describe('with --config-path param', function () {
      describe('able to await run only limited subset of rules', function () {
        it('should skip disabled rules from subset', async function () {
          project.write({
            'temp-templatelint-rc.js':
              'module.exports = { rules: { "no-shadowed-elements": false } };',
            'application.hbs': '{{#let "foo" as |div|}}<div>boo</div>{{/let}}',
          });
          let result = await run(['.', '--config-path', 'temp-templatelint-rc.js']);

          expect(result.exitCode).toEqual(0);
          expect(result.stdout).toBeFalsy();
          expect(result.stderr).toBeFalsy();
        });

        it('should load only one rule and print error message', async function () {
          project.write({
            'temp-templatelint-rc.js':
              'module.exports = { rules: { "no-shadowed-elements": true } };',
            'template.hbs': '{{#let "foo" as |div|}}<div>boo</div>{{/let}}',
          });
          let result = await run(['.', '--config-path', 'temp-templatelint-rc.js']);

          expect(result.exitCode).toEqual(1);
          expect(result.stdout.split('\n')).toEqual([
            'template.hbs',
            '  1:23  error  Ambiguous element used (`div`)  no-shadowed-elements',
            '',
            '✖ 1 problems (1 errors, 0 warnings)',
          ]);
          expect(result.stderr).toBeFalsy();
        });
      });

      describe('given a working-directory with errors and a lintrc with rules', function () {
        it('should print properly formatted error messages', async function () {
          project.setConfig({
            rules: {
              'no-bare-strings': false,
            },
          });
          project.write({
            app: {
              templates: {
                'application.hbs':
                  '<h2>Love for bare strings!!!</h2> <div>Bare strings are great!</div>',
              },
            },
            'other-file.js': "module.exports = { rules: { 'no-bare-strings': true } };",
          });

          let result = await run(
            [
              '--working-directory',
              project.baseDir,
              '--config-path',
              project.path('other-file.js'),
              '.',
            ],
            {
              // run from ember-template-lint's root (forces `--working-directory` to be used)
              cwd: ROOT,
            }
          );

          expect(result.exitCode).toEqual(1);
          expect(result.stdout.split('\n')).toEqual([
            'app/templates/application.hbs',
            '  1:4  error  Non-translated string used  no-bare-strings',
            '  1:39  error  Non-translated string used  no-bare-strings',
            '',
            '✖ 2 problems (2 errors, 0 warnings)',
          ]);
          expect(result.stderr).toBeFalsy();
        });
      });

      describe('given a directory with errors and a lintrc with rules', function () {
        it('should print properly formatted error messages', async function () {
          project.setConfig({
            rules: {
              'no-bare-strings': false,
            },
          });
          project.write({
            app: {
              templates: {
                'application.hbs':
                  '<h2>Love for bare strings!!!</h2> <div>Bare strings are great!</div>',
              },
            },
            'other-file.js': "module.exports = { rules: { 'no-bare-strings': true } };",
          });

          let result = await run(['.', '--config-path', project.path('other-file.js')]);

          expect(result.exitCode).toEqual(1);
          expect(result.stdout.split('\n')).toEqual([
            'app/templates/application.hbs',
            '  1:4  error  Non-translated string used  no-bare-strings',
            '  1:39  error  Non-translated string used  no-bare-strings',
            '',
            '✖ 2 problems (2 errors, 0 warnings)',
          ]);
          expect(result.stderr).toBeFalsy();
        });
      });

      describe('given a directory with errors but a lintrc without any rules', function () {
        it('should exit without error and any console output', async function () {
          project.setConfig({
            rules: {
              'no-bare-strings': true,
            },
          });
          project.write({
            app: {
              templates: {
                'application.hbs': '<h2>Here too!!</h2> <div>Bare strings are bad...</div>',
                components: {
                  'foo.hbs': '{{fooData}}',
                },
              },
            },
            'other-file.js': "module.exports = { rules: { 'no-bare-strings': false } };",
          });

          let result = await run(['.', '--config-path', project.path('other-file.js')]);

          expect(result.exitCode).toEqual(0);
          expect(result.stdout).toBeFalsy();
          expect(result.stderr).toBeFalsy();
        });
      });
    });

    describe('with --print-pending param', function () {
      it('should print a list of pending modules', async function () {
        project.setConfig({
          rules: {
            'no-bare-strings': true,
            'no-html-comments': true,
          },
          pending: [
            {
              moduleId: 'app/templates/application',
              only: ['no-html-comments'],
            },
          ],
        });
        project.write({
          app: {
            templates: {
              'application.hbs':
                '<h2>Here too!!</h2><div>Bare strings are bad...</div><!-- bad html comment! -->',
            },
          },
        });

        let result = await run(['.', '--print-pending']);

        expect(result.stdout).toMatchInlineSnapshot(`
          "WARNING: Print pending is deprecated. Use --update-todo instead.

          Add the following to your \`.template-lintrc.js\` file to mark these files as pending.


          pending: [
            {
              \\"moduleId\\": \\"app/templates/application\\",
              \\"only\\": [
                \\"no-bare-strings\\",
                \\"no-html-comments\\"
              ]
            }
          ]"
        `);
        expect(result.stderr).toBeFalsy();
      });

      it('should ignore existing pending modules that have no lint errors', async function () {
        project.setConfig({
          rules: {
            'no-html-comments': false,
          },
          pending: [
            {
              moduleId: 'app/templates/application',
              only: ['no-html-comments'],
            },
          ],
        });

        project.write({
          app: {
            templates: {
              'application.hbs':
                '<h2>Here too!!</h2><div>Bare strings are bad...</div><!-- bad html comment! -->',
            },
          },
        });

        let result = await run(['.', '--print-pending']);

        expect(result.stdout).toMatchInlineSnapshot(`
          "WARNING: Print pending is deprecated. Use --update-todo instead.

          Add the following to your \`.template-lintrc.js\` file to mark these files as pending.


          pending: []"
        `);
        expect(result.stderr).toBeFalsy();
      });

      it('should ignore existing pending modules that have partially passing rules', async function () {
        project.setConfig({
          rules: {
            'no-html-comments': true,
            'no-bare-strings': true,
          },
          pending: [
            {
              moduleId: 'app/templates/application',
              only: ['no-html-comments', 'no-bare-strings'],
            },
          ],
        });
        project.write({
          app: {
            templates: {
              'application.hbs': '<h2>Here too!!</h2><div>Bare strings are bad...</div>',
            },
          },
        });
        let result = await run(['.', '--print-pending']);

        expect(result.stdout).toMatchInlineSnapshot(`
          "WARNING: Print pending is deprecated. Use --update-todo instead.

          Add the following to your \`.template-lintrc.js\` file to mark these files as pending.


          pending: [
            {
              \\"moduleId\\": \\"app/templates/application\\",
              \\"only\\": [
                \\"no-bare-strings\\"
              ]
            }
          ]"
        `);
        expect(result.stderr).toBeFalsy();
      });
    });

    describe('with --print-pending and --json params', function () {
      it('should print json of pending modules', async function () {
        project.setConfig({
          rules: {
            'no-bare-strings': true,
            'no-html-comments': true,
          },
          pending: [
            {
              moduleId: 'app/templates/application',
              only: ['no-html-comments'],
            },
          ],
        });
        project.write({
          app: {
            templates: {
              'application.hbs':
                '<h2>Here too!!</h2><div>Bare strings are bad...</div><!-- bad html comment! -->',
            },
          },
        });

        let result = await run(['.', '--print-pending', '--json']);

        let expectedOutputData = [
          {
            moduleId: 'app/templates/application',
            only: ['no-bare-strings', 'no-html-comments'],
          },
        ];

        expect(JSON.parse(result.stdout)).toEqual(expectedOutputData);
        expect(result.stderr).toBeFalsy();
      });
    });
<<<<<<< HEAD

    describe('with/without --update-todo and --include-todo params', function () {
      it('does not create `.lint-todo` dir without --update-todo param', async function () {
        project.setConfig({
          rules: {
            'no-bare-strings': true,
          },
          pending: [
            {
              moduleId: 'app/templates/application',
              only: ['no-html-comments'],
            },
          ],
        });
        project.write({
          app: {
            templates: {
              'application.hbs': '<h2>Here too!!</h2><div>Bare strings are bad...</div>',
            },
          },
        });

        let result = await run(['.']);

        expect(todoStorageDirExists(project.baseDir)).toEqual(false);
        expect(result.stdout).toBeTruthy();
      });

      it('errors when config.pending and `.lint-todo` dir coexist', async function () {
        await ensureTodoStorageDir(project.baseDir);

        project.setConfig({
          pending: [
            {
              moduleId: 'app/templates/application',
              only: ['no-html-comments'],
            },
          ],
        });

        let result = await run(['.']);

        expect(result.stderr).toBeTruthy();
      });

      it('errors if config.pending is present when running with --update-todo', async function () {
        project.setConfig({
          rules: {
            'no-bare-strings': true,
          },
          pending: [
            {
              moduleId: 'app/templates/application',
              only: ['no-html-comments'],
            },
          ],
        });
        project.write({
          app: {
            templates: {
              'application.hbs': '<h2>Here too!!</h2><div>Bare strings are bad...</div>',
            },
          },
        });

        let result = await run(['.', '--update-todo']);

        expect(result.exitCode).toEqual(1);
        expect(result.stderr).toContain(
          'Cannot use the `pending` config option in conjunction with `--update-todo`. Please remove the `pending` option from your config and re-run the command.'
        );
      });

      it('errors if using either --todo-days-to-warn or --todo-days-to-error without --update-todo', async function () {
        let result = await run(['.', '--todo-days-to-warn', '10']);

        expect(result.exitCode).toEqual(1);
        expect(result.stderr).toContain(
          'Using `--todo-days-to-warn` or `--todo-days-to-error` is only valid when the `--update-todo` option is being used.'
        );

        result = await run(['.', '--todo-days-to-error', '10']);

        expect(result.exitCode).toEqual(1);
        expect(result.stderr).toContain(
          'Using `--todo-days-to-warn` or `--todo-days-to-error` is only valid when the `--update-todo` option is being used.'
        );
      });

      it('generates no todos for no errors', async function () {
        project.setConfig({
          rules: {
            'no-bare-strings': true,
          },
        });
        project.write({
          app: {
            templates: {
              'application.hbs': '<h2>{{@notBare}}</h2>',
            },
          },
        });

        await run(['.', '--update-todo']);

        const result = await readTodos(project.baseDir);

        expect(result.size).toEqual(0);
      });

      it('generates todos for existing errors', async function () {
        project.setConfig({
          rules: {
            'no-bare-strings': true,
            'no-html-comments': true,
          },
        });
        project.write({
          app: {
            templates: {
              'application.hbs':
                '<div>Bare strings are bad...</div><span>Very bad</span><!-- bad comment -->',
            },
          },
        });

        let result = await run(['.', '--update-todo']);

        expect(result.exitCode).toEqual(0);
        expect(todoStorageDirExists(project.baseDir)).toEqual(true);
      });

      it('errors if a todo item is no longer valid when running without params', async function () {
        project.setConfig({
          rules: {
            'require-button-type': true,
          },
        });

        project.write({
          app: {
            templates: {
              'require-button-type.hbs': '<button>Klikk</button>',
            },
          },
        });

        // generate todo based on existing error
        await run(['.', '--update-todo']);

        // mimic fixing the error manually via user interaction
        project.write({
          app: {
            templates: {
              'require-button-type.hbs': '<button type="submit">Klikk</button>',
            },
          },
        });

        // run normally and expect an error for not running --fix
        let result = await run(['.']);

        expect(result.exitCode).toEqual(1);
        expect(result.stdout).toMatchInlineSnapshot(`
          "app/templates/require-button-type.hbs
            -:-  error  Todo violation passes \`require-button-type\` rule. Please run \`--fix\` to remove this todo from the todo list.  invalid-todo-violation-rule

          ✖ 1 problems (1 errors, 0 warnings)
            1 errors and 0 warnings potentially fixable with the \`--fix\` option."
        `);

        // run fix, and expect that this will delete the outstanding todo item
        await run(['.', '--fix']);

        // run normally again and expect no error
        result = await run(['.']);

        let todoDirs = fs.readdirSync(getTodoStorageDirPath(project.baseDir));

        expect(result.exitCode).toEqual(0);
        expect(result.stdout).toEqual('');
        expect(todoDirs).toHaveLength(0);
      });

      it('outputs empty summary for no todos or errors', async function () {
        project.setConfig({
          rules: {
            'no-bare-strings': true,
          },
        });
        project.write({
          app: {
            templates: {
              'application.hbs': '<div>{{@foo}}</div>',
            },
          },
        });

        let result = await run(['.', '--update-todo']);

        expect(result.stdout).toMatchInlineSnapshot(`"✔ 0 todos created, 0 todos removed"`);
      });

      it('outputs empty summary for existing todos', async function () {
        project.setConfig({
          rules: {
            'no-bare-strings': true,
          },
        });
        project.write({
          app: {
            templates: {
              'application.hbs': '<div>Bare strings are bad...</div>',
            },
          },
        });

        // generate todos
        await run(['.', '--update-todo']);

        // running again should return no results
        let result = await run(['.']);

        expect(result.stdout).toEqual('');
      });

      it('with --update-todo but no todos, outputs todos created summary', async function () {
        project.setConfig({
          rules: {
            'no-bare-strings': true,
          },
        });
        project.write({
          app: {
            templates: {
              'application.hbs': '<div>{{someString}}</div>',
            },
          },
        });

        let result = await run(['.', '--update-todo']);

        expect(result.stdout).toMatchInlineSnapshot(`"✔ 0 todos created, 0 todos removed"`);
      });

      it('with --update-todo, outputs todos created summary', async function () {
        project.setConfig({
          rules: {
            'no-bare-strings': true,
          },
        });
        project.write({
          app: {
            templates: {
              'application.hbs': '<div>Bare strings are bad...</div>',
            },
          },
        });

        let result = await run(['.', '--update-todo']);

        expect(result.stdout).toMatchInlineSnapshot(`"✔ 1 todos created, 0 todos removed"`);
      });

      it('with --update-todo, outputs todos created summary with warn info', async function () {
        project.setConfig({
          rules: {
            'no-bare-strings': true,
          },
        });
        project.write({
          app: {
            templates: {
              'application.hbs': '<div>Bare strings are bad...</div>',
            },
          },
        });

        let result = await run(['.', '--update-todo', '--todo-days-to-warn', '10']);

        expect(result.stdout).toMatchInlineSnapshot(
          `"✔ 1 todos created, 0 todos removed (warn after 10 days)"`
        );
      });

      it('with --update-todo, outputs todos created summary with error info', async function () {
        project.setConfig({
          rules: {
            'no-bare-strings': true,
          },
        });
        project.write({
          app: {
            templates: {
              'application.hbs': '<div>Bare strings are bad...</div>',
            },
          },
        });

        let result = await run(['.', '--update-todo', '--todo-days-to-error', '10']);

        expect(result.stdout).toMatchInlineSnapshot(
          `"✔ 1 todos created, 0 todos removed (error after 10 days)"`
        );
      });

      it('with --update-todo, outputs todos created summary with warn and error info', async function () {
        project.setConfig({
          rules: {
            'no-bare-strings': true,
          },
        });
        project.write({
          app: {
            templates: {
              'application.hbs': '<div>Bare strings are bad...</div>',
            },
          },
        });

        let result = await run([
          '.',
          '--update-todo',
          '--todo-days-to-warn',
          '5',
          '--todo-days-to-error',
          '10',
        ]);

        expect(result.stdout).toMatchInlineSnapshot(
          `"✔ 1 todos created, 0 todos removed (warn after 5, error after 10 days)"`
        );
      });

      it('with --include-todo param and --update-todo, outputs todos in results', async function () {
        project.setConfig({
          rules: {
            'no-bare-strings': true,
          },
        });
        project.write({
          app: {
            templates: {
              'application.hbs': '<div>Bare strings are bad...</div>',
            },
          },
        });

        let result = await run(['.', '--update-todo', '--include-todo']);

        expect(result.stdout).toMatchInlineSnapshot(`
          "app/templates/application.hbs
            1:5  todo  Non-translated string used  no-bare-strings

          ✖ 1 problems (0 errors, 0 warnings, 1 todos)
          ✔ 1 todos created, 0 todos removed"
        `);
      });

      it('with --include-todo param and existing todos, outputs todos in results', async function () {
        project.setConfig({
          rules: {
            'no-bare-strings': true,
          },
        });
        project.write({
          app: {
            templates: {
              'application.hbs': '<div>Bare strings are bad...</div>',
            },
          },
        });

        // generate todos
        await run(['.', '--update-todo']);

        // running again with --include-todo should return todo summary
        let result = await run(['.', '--include-todo']);

        expect(result.stdout).toMatchInlineSnapshot(`
          "app/templates/application.hbs
            1:5  todo  Non-translated string used  no-bare-strings

          ✖ 1 problems (0 errors, 0 warnings, 1 todos)"
        `);
      });

      it('should error if daysToDecay.error is less than daysToDecay.warn in package.json', async function () {
        project.setConfig({
          rules: {
            'no-bare-strings': true,
          },
        });
        project.write({
          app: {
            templates: {
              'application.hbs': '<div>Bare strings are bad...</div>',
            },
          },
        });
        project.writeTodoConfig({
          warn: 10,
          error: 5,
        });

        let result = await run(['.', '--update-todo']);

        expect(result.stderr).toMatch(
          'The provided TODO configuration contains invalid values. The `warn` value (10) must be less than the `error` value (5).'
        );
      });

      it('should create todos with correct warn date set via package.json', async function () {
        project.setConfig({
          rules: {
            'no-bare-strings': true,
          },
        });
        project.write({
          app: {
            templates: {
              'application.hbs': '<div>Bare strings are bad...</div>',
            },
          },
        });
        project.writeTodoConfig({
          warn: 10,
        });

        let result = await run(['.', '--update-todo']);

        const todos = [...(await readTodos(project.baseDir)).values()];

        expect(result.exitCode).toEqual(0);

        todos.forEach((todo) => {
          expect(differenceInDays(new Date(todo.warnDate), new Date(todo.createdDate))).toEqual(10);
        });
      });

      it('should create todos with correct warn date set via env var (overrides package.json)', async function () {
        project.setConfig({
          rules: {
            'no-bare-strings': true,
          },
        });
        project.write({
          app: {
            templates: {
              'application.hbs': '<div>Bare strings are bad...</div>',
            },
          },
        });
        project.writeTodoConfig({
          warn: 10,
        });

        let result = await run(['.', '--update-todo'], {
          env: {
            TODO_DAYS_TO_WARN: '30',
          },
        });

        const todos = [...(await readTodos(project.baseDir)).values()];

        expect(result.exitCode).toEqual(0);

        todos.forEach((todo) => {
          expect(differenceInDays(new Date(todo.warnDate), new Date(todo.createdDate))).toEqual(30);
        });
      });

      it('should create todos with correct warn date set via option (overrides env var)', async function () {
        project.setConfig({
          rules: {
            'no-bare-strings': true,
          },
        });
        project.write({
          app: {
            templates: {
              'application.hbs': '<div>Bare strings are bad...</div>',
            },
          },
        });
        project.writeTodoConfig({
          warn: 10,
        });

        let result = await run(['.', '--update-todo', '--todo-days-to-warn', '30'], {
          env: {
            TODO_DAYS_TO_WARN: 20,
          },
        });

        const todos = [...(await readTodos(project.baseDir)).values()];

        expect(result.exitCode).toEqual(0);

        todos.forEach((todo) => {
          expect(differenceInDays(new Date(todo.warnDate), new Date(todo.createdDate))).toEqual(30);
        });
      });

      it('should create todos with correct error date set via package.json', async function () {
        project.setConfig({
          rules: {
            'no-bare-strings': true,
          },
        });
        project.write({
          app: {
            templates: {
              'application.hbs': '<div>Bare strings are bad...</div>',
            },
          },
        });
        project.writeTodoConfig({
          error: 10,
        });

        let result = await run(['.', '--update-todo']);

        const todos = [...(await readTodos(project.baseDir)).values()];

        expect(result.exitCode).toEqual(0);

        todos.forEach((todo) => {
          expect(differenceInDays(new Date(todo.errorDate), new Date(todo.createdDate))).toEqual(
            10
          );
        });
      });

      it('should create todos with correct error date set via env var (overrides package.json)', async function () {
        project.setConfig({
          rules: {
            'no-bare-strings': true,
          },
        });
        project.write({
          app: {
            templates: {
              'application.hbs': '<div>Bare strings are bad...</div>',
            },
          },
        });
        project.writeTodoConfig({
          error: 10,
        });

        let result = await run(['.', '--update-todo'], {
          env: {
            TODO_DAYS_TO_ERROR: '30',
          },
        });

        const todos = [...(await readTodos(project.baseDir)).values()];

        expect(result.exitCode).toEqual(0);

        todos.forEach((todo) => {
          expect(differenceInDays(new Date(todo.errorDate), new Date(todo.createdDate))).toEqual(
            30
          );
        });
      });

      it('should create todos with correct error date set via option (overrides env var)', async function () {
        project.setConfig({
          rules: {
            'no-bare-strings': true,
          },
        });
        project.write({
          app: {
            templates: {
              'application.hbs': '<div>Bare strings are bad...</div>',
            },
          },
        });
        project.writeTodoConfig({
          error: 10,
        });

        let result = await run(['.', '--update-todo', '--todo-days-to-error', '30'], {
          env: {
            TODO_DAYS_TO_ERROR: 20,
          },
        });

        const todos = [...(await readTodos(project.baseDir)).values()];

        expect(result.exitCode).toEqual(0);

        todos.forEach((todo) => {
          expect(differenceInDays(new Date(todo.errorDate), new Date(todo.createdDate))).toEqual(
            30
          );
        });
      });

      it('should create todos with correct dates set for warn and error via package.json', async function () {
        project.setConfig({
          rules: {
            'no-bare-strings': true,
          },
        });
        project.write({
          app: {
            templates: {
              'application.hbs': '<div>Bare strings are bad...</div>',
            },
          },
        });
        project.writeTodoConfig({
          warn: 5,
          error: 10,
        });

        let result = await run(['.', '--update-todo']);

        const todos = [...(await readTodos(project.baseDir)).values()];

        expect(result.exitCode).toEqual(0);

        todos.forEach((todo) => {
          expect(differenceInDays(new Date(todo.warnDate), new Date(todo.createdDate))).toEqual(5);
          expect(differenceInDays(new Date(todo.errorDate), new Date(todo.createdDate))).toEqual(
            10
          );
        });
      });

      it('should create todos with correct dates set for warn and error via env vars (overrides package.json)', async function () {
        project.setConfig({
          rules: {
            'no-bare-strings': true,
          },
        });
        project.write({
          app: {
            templates: {
              'application.hbs': '<div>Bare strings are bad...</div>',
            },
          },
        });
        project.writeTodoConfig({
          warn: 5,
          error: 10,
        });

        let result = await run(['.', '--update-todo'], {
          env: {
            TODO_DAYS_TO_WARN: 10,
            TODO_DAYS_TO_ERROR: 20,
          },
        });

        const todos = [...(await readTodos(project.baseDir)).values()];

        expect(result.exitCode).toEqual(0);

        todos.forEach((todo) => {
          expect(differenceInDays(new Date(todo.warnDate), new Date(todo.createdDate))).toEqual(10);
          expect(differenceInDays(new Date(todo.errorDate), new Date(todo.createdDate))).toEqual(
            20
          );
        });
      });

      it('should create todos with correct dates set for warn and error via options (overrides env vars)', async function () {
        project.setConfig({
          rules: {
            'no-bare-strings': true,
          },
        });
        project.write({
          app: {
            templates: {
              'application.hbs': '<div>Bare strings are bad...</div>',
            },
          },
        });
        project.writeTodoConfig({
          warn: 5,
          error: 10,
        });

        let result = await run(
          ['.', '--update-todo', '--todo-days-to-warn', '10', '--todo-days-to-error', '20'],
          {
            env: {
              TODO_DAYS_TO_WARN: 7,
              TODO_DAYS_TO_ERROR: 11,
            },
          }
        );

        const todos = [...(await readTodos(project.baseDir)).values()];

        expect(result.exitCode).toEqual(0);

        todos.forEach((todo) => {
          expect(differenceInDays(new Date(todo.warnDate), new Date(todo.createdDate))).toEqual(10);
          expect(differenceInDays(new Date(todo.errorDate), new Date(todo.createdDate))).toEqual(
            20
          );
        });
      });

      it('should create todos with correct dates set for error while excluding warn', async function () {
        project.setConfig({
          rules: {
            'no-bare-strings': true,
          },
        });
        project.write({
          app: {
            templates: {
              'application.hbs': '<div>Bare strings are bad...</div>',
            },
          },
        });
        project.writeTodoConfig({
          warn: 5,
          error: 10,
        });

        let result = await run([
          '.',
          '--update-todo',
          '--no-todo-days-to-warn',
          '--todo-days-to-error',
          '20',
        ]);

        const todos = [...(await readTodos(project.baseDir)).values()];

        expect(result.exitCode).toEqual(0);

        todos.forEach((todo) => {
          expect(todo.warnDate).toBeFalsy();
          expect(differenceInDays(new Date(todo.errorDate), new Date(todo.createdDate))).toEqual(
            20
          );
        });
      });

      it('should set to todo if warnDate is not expired', async function () {
        project.setConfig({
          rules: {
            'no-bare-strings': true,
          },
        });
        project.write({
          app: {
            templates: {
              'application.hbs': '<div>Bare strings are bad...</div>',
            },
          },
        });

        project.writeTodoConfig({
          warn: 5,
        });

        let result = await run(['.', '--update-todo']);

        result = await run(['.', '--include-todo']);

        expect(result.exitCode).toEqual(0);
        expect(result.stdout).toMatchInlineSnapshot(`
          "app/templates/application.hbs
            1:5  todo  Non-translated string used  no-bare-strings

          ✖ 1 problems (0 errors, 0 warnings, 1 todos)"
        `);
      });

      it('should set to todo if errorDate is not expired', async function () {
        project.setConfig({
          rules: {
            'no-bare-strings': true,
          },
        });
        project.write({
          app: {
            templates: {
              'application.hbs': '<div>Bare strings are bad...</div>',
            },
          },
        });

        project.writeTodoConfig({
          error: 5,
        });

        let result = await run(['.', '--update-todo']);

        result = await run(['.', '--include-todo']);

        expect(result.exitCode).toEqual(0);
        expect(result.stdout).toMatchInlineSnapshot(`
          "app/templates/application.hbs
            1:5  todo  Non-translated string used  no-bare-strings

          ✖ 1 problems (0 errors, 0 warnings, 1 todos)"
        `);
      });

      it('should set todo to warn if warnDate has expired via config', async function () {
        project.setConfig({
          rules: {
            'no-bare-strings': true,
          },
        });
        project.write({
          app: {
            templates: {
              'application.hbs': '<div>Bare strings are bad...</div>',
            },
          },
        });

        project.writeTodoConfig({
          warn: 5,
        });

        await run(['.', '--update-todo'], {
          env: {
            TODO_CREATED_DATE: subDays(new Date(), 10).toJSON(),
          },
        });

        const result = await run(['.']);

        expect(result.exitCode).toEqual(0);
        expect(result.stdout).toMatchInlineSnapshot(`
          "app/templates/application.hbs
            1:5  warning  Non-translated string used  no-bare-strings

          ✖ 1 problems (0 errors, 1 warnings)"
        `);
      });

      it('should set todo to warn if warnDate has expired via option', async function () {
        project.setConfig({
          rules: {
            'no-bare-strings': true,
          },
        });
        project.write({
          app: {
            templates: {
              'application.hbs': '<div>Bare strings are bad...</div>',
            },
          },
        });

        await run(['.', '--update-todo', '--todo-days-to-warn', '5'], {
          env: {
            TODO_CREATED_DATE: subDays(new Date(), 10).toJSON(),
          },
        });

        const result = await run(['.']);

        expect(result.exitCode).toEqual(0);
        expect(result.stdout).toMatchInlineSnapshot(`
          "app/templates/application.hbs
            1:5  warning  Non-translated string used  no-bare-strings

          ✖ 1 problems (0 errors, 1 warnings)"
        `);
      });

      it('should set todo to warn if warnDate has expired but errorDate has not', async function () {
        project.setConfig({
          rules: {
            'no-bare-strings': true,
          },
        });
        project.write({
          app: {
            templates: {
              'application.hbs': '<div>Bare strings are bad...</div>',
            },
          },
        });

        project.writeTodoConfig({
          warn: 5,
          error: 10,
        });

        await run(['.', '--update-todo'], {
          env: {
            TODO_CREATED_DATE: subDays(new Date(), 7).toJSON(),
          },
        });

        const result = await run(['.']);

        expect(result.exitCode).toEqual(0);
        expect(result.stdout).toMatchInlineSnapshot(`
          "app/templates/application.hbs
            1:5  warning  Non-translated string used  no-bare-strings

          ✖ 1 problems (0 errors, 1 warnings)"
        `);
      });

      it('should set todo to error if errorDate has expired via config', async function () {
        project.setConfig({
          rules: {
            'no-bare-strings': true,
          },
        });
        project.write({
          app: {
            templates: {
              'application.hbs': '<div>Bare strings are bad...</div>',
            },
          },
        });

        project.writeTodoConfig({
          error: 5,
        });

        await run(['.', '--update-todo'], {
          env: {
            TODO_CREATED_DATE: subDays(new Date(), 10).toJSON(),
          },
        });

        const result = await run(['.']);

        expect(result.exitCode).toEqual(1);
        expect(result.stdout).toMatchInlineSnapshot(`
          "app/templates/application.hbs
            1:5  error  Non-translated string used  no-bare-strings

          ✖ 1 problems (1 errors, 0 warnings)"
        `);
      });

      it('should set todo to error if errorDate has expired via env var', async function () {
        project.setConfig({
          rules: {
            'no-bare-strings': true,
          },
        });
        project.write({
          app: {
            templates: {
              'application.hbs': '<div>Bare strings are bad...</div>',
            },
          },
        });

        await run(['.', '--update-todo'], {
          env: {
            TODO_CREATED_DATE: subDays(new Date(), 10).toJSON(),
            TODO_DAYS_TO_ERROR: 5,
          },
        });

        const result = await run(['.']);

        expect(result.exitCode).toEqual(1);
        expect(result.stdout).toMatchInlineSnapshot(`
          "app/templates/application.hbs
            1:5  error  Non-translated string used  no-bare-strings

          ✖ 1 problems (1 errors, 0 warnings)"
        `);
      });

      it('should set todo to error if errorDate has expired via option', async function () {
        project.setConfig({
          rules: {
            'no-bare-strings': true,
          },
        });
        project.write({
          app: {
            templates: {
              'application.hbs': '<div>Bare strings are bad...</div>',
            },
          },
        });

        await run(['.', '--update-todo', '--todo-days-to-error', '5'], {
          env: {
            TODO_CREATED_DATE: subDays(new Date(), 10).toJSON(),
          },
        });

        const result = await run(['.']);

        expect(result.exitCode).toEqual(1);
        expect(result.stdout).toMatchInlineSnapshot(`
          "app/templates/application.hbs
            1:5  error  Non-translated string used  no-bare-strings

          ✖ 1 problems (1 errors, 0 warnings)"
        `);
      });

      it('should set todo to error if both warnDate and errorDate have expired via config', async function () {
        project.setConfig({
          rules: {
            'no-bare-strings': true,
          },
        });
        project.write({
          app: {
            templates: {
              'application.hbs': '<div>Bare strings are bad...</div>',
            },
          },
        });

        project.writeTodoConfig({
          warn: 5,
          error: 10,
        });

        await run(['.', '--update-todo'], {
          env: {
            TODO_CREATED_DATE: subDays(new Date(), 11).toJSON(),
          },
        });

        const result = await run(['.']);

        expect(result.exitCode).toEqual(1);
        expect(result.stdout).toMatchInlineSnapshot(`
          "app/templates/application.hbs
            1:5  error  Non-translated string used  no-bare-strings

          ✖ 1 problems (1 errors, 0 warnings)"
        `);
      });

      it('should set todo to error if both warnDate and errorDate have expired via options', async function () {
        project.setConfig({
          rules: {
            'no-bare-strings': true,
          },
        });
        project.write({
          app: {
            templates: {
              'application.hbs': '<div>Bare strings are bad...</div>',
            },
          },
        });

        await run(
          ['.', '--update-todo', '--todo-days-to-warn', '5', '--todo-days-to-error', '10'],
          {
            env: {
              TODO_CREATED_DATE: subDays(new Date(), 11).toJSON(),
            },
          }
        );

        const result = await run(['.']);

        expect(result.exitCode).toEqual(1);
        expect(result.stdout).toMatchInlineSnapshot(`
          "app/templates/application.hbs
            1:5  error  Non-translated string used  no-bare-strings

          ✖ 1 problems (1 errors, 0 warnings)"
        `);
      });
    });

    describe('with GITHUB_ACTIONS env var', function () {
      setupEnvVar('GITHUB_ACTIONS', 'true');

      it('should print GitHub Actions annotations', async function () {
        project.setConfig({
          rules: {
            'no-bare-strings': true,
            'no-html-comments': true,
          },
          pending: [
            {
              moduleId: 'app/templates/application',
              only: ['no-html-comments'],
            },
          ],
        });
        project.write({
          app: {
            templates: {
              'application.hbs':
                '<h2>Here too!!</h2><div>Bare strings are bad...</div><!-- bad html comment! -->',
            },
          },
        });

        let result = await run(['.'], {
          env: { GITHUB_ACTIONS: 'true' },
        });

        expect(result.exitCode).toEqual(1);
        expect(result.stdout.split('\n')).toEqual([
          'app/templates/application.hbs',
          '  1:4  error  Non-translated string used  no-bare-strings',
          '  1:24  error  Non-translated string used  no-bare-strings',
          '  1:53  warning  HTML comment detected  no-html-comments',
          '',
          '✖ 3 problems (2 errors, 1 warnings)',
          '::error file=app/templates/application.hbs,line=1,col=4::Non-translated string used',
          '::error file=app/templates/application.hbs,line=1,col=24::Non-translated string used',
          '::warning file=app/templates/application.hbs,line=1,col=53::HTML comment detected',
        ]);
        expect(result.stderr).toBeFalsy();
      });

      describe('with --quiet param', function () {
        it('should print GitHub Actions annotations', async function () {
          project.setConfig({
            rules: {
              'no-bare-strings': true,
              'no-html-comments': true,
            },
            pending: [
              {
                moduleId: 'app/templates/application',
                only: ['no-html-comments'],
              },
            ],
          });
          project.write({
            app: {
              templates: {
                'application.hbs':
                  '<h2>Here too!!</h2><div>Bare strings are bad...</div><!-- bad html comment! -->',
              },
            },
          });

          let result = await run(['.', '--quiet'], {
            env: { GITHUB_ACTIONS: 'true' },
          });

          expect(result.exitCode).toEqual(1);
          expect(result.stdout.split('\n')).toEqual([
            'app/templates/application.hbs',
            '  1:4  error  Non-translated string used  no-bare-strings',
            '  1:24  error  Non-translated string used  no-bare-strings',
            '',
            '✖ 2 problems (2 errors, 0 warnings)',
            '::error file=app/templates/application.hbs,line=1,col=4::Non-translated string used',
            '::error file=app/templates/application.hbs,line=1,col=24::Non-translated string used',
          ]);
          expect(result.stderr).toBeFalsy();
        });
      });
    });
=======
>>>>>>> 6bc70520
  });

  describe('autofixing files', function () {
    it('should write fixed file to fs', async function () {
      let config = { rules: { 'require-button-type': true } };
      project.setConfig(config);
      project.write({ 'require-button-type.hbs': '<button>Klikk</button>' });

      let result = await run(['.', '--fix']);

      expect(result.exitCode).toEqual(0);
      expect(result.stdout).toBeFalsy();
      expect(result.stderr).toBeFalsy();

      let fileContents = readFileSync(project.path('require-button-type.hbs'), {
        encoding: 'utf8',
      });

      expect(fileContents).toEqual('<button type="button">Klikk</button>');
    });
  });

  function run(args, options = {}) {
    options.reject = false;
    options.cwd = options.cwd || project.path('.');

    return execa(
      process.execPath,
      [require.resolve('../../bin/ember-template-lint.js'), ...args],
      options
    );
  }
});<|MERGE_RESOLUTION|>--- conflicted
+++ resolved
@@ -1392,7 +1392,6 @@
         expect(result.stderr).toBeFalsy();
       });
     });
-<<<<<<< HEAD
 
     describe('with/without --update-todo and --include-todo params', function () {
       it('does not create `.lint-todo` dir without --update-todo param', async function () {
@@ -2474,94 +2473,6 @@
         `);
       });
     });
-
-    describe('with GITHUB_ACTIONS env var', function () {
-      setupEnvVar('GITHUB_ACTIONS', 'true');
-
-      it('should print GitHub Actions annotations', async function () {
-        project.setConfig({
-          rules: {
-            'no-bare-strings': true,
-            'no-html-comments': true,
-          },
-          pending: [
-            {
-              moduleId: 'app/templates/application',
-              only: ['no-html-comments'],
-            },
-          ],
-        });
-        project.write({
-          app: {
-            templates: {
-              'application.hbs':
-                '<h2>Here too!!</h2><div>Bare strings are bad...</div><!-- bad html comment! -->',
-            },
-          },
-        });
-
-        let result = await run(['.'], {
-          env: { GITHUB_ACTIONS: 'true' },
-        });
-
-        expect(result.exitCode).toEqual(1);
-        expect(result.stdout.split('\n')).toEqual([
-          'app/templates/application.hbs',
-          '  1:4  error  Non-translated string used  no-bare-strings',
-          '  1:24  error  Non-translated string used  no-bare-strings',
-          '  1:53  warning  HTML comment detected  no-html-comments',
-          '',
-          '✖ 3 problems (2 errors, 1 warnings)',
-          '::error file=app/templates/application.hbs,line=1,col=4::Non-translated string used',
-          '::error file=app/templates/application.hbs,line=1,col=24::Non-translated string used',
-          '::warning file=app/templates/application.hbs,line=1,col=53::HTML comment detected',
-        ]);
-        expect(result.stderr).toBeFalsy();
-      });
-
-      describe('with --quiet param', function () {
-        it('should print GitHub Actions annotations', async function () {
-          project.setConfig({
-            rules: {
-              'no-bare-strings': true,
-              'no-html-comments': true,
-            },
-            pending: [
-              {
-                moduleId: 'app/templates/application',
-                only: ['no-html-comments'],
-              },
-            ],
-          });
-          project.write({
-            app: {
-              templates: {
-                'application.hbs':
-                  '<h2>Here too!!</h2><div>Bare strings are bad...</div><!-- bad html comment! -->',
-              },
-            },
-          });
-
-          let result = await run(['.', '--quiet'], {
-            env: { GITHUB_ACTIONS: 'true' },
-          });
-
-          expect(result.exitCode).toEqual(1);
-          expect(result.stdout.split('\n')).toEqual([
-            'app/templates/application.hbs',
-            '  1:4  error  Non-translated string used  no-bare-strings',
-            '  1:24  error  Non-translated string used  no-bare-strings',
-            '',
-            '✖ 2 problems (2 errors, 0 warnings)',
-            '::error file=app/templates/application.hbs,line=1,col=4::Non-translated string used',
-            '::error file=app/templates/application.hbs,line=1,col=24::Non-translated string used',
-          ]);
-          expect(result.stderr).toBeFalsy();
-        });
-      });
-    });
-=======
->>>>>>> 6bc70520
   });
 
   describe('autofixing files', function () {
