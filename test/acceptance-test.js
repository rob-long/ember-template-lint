'use strict';

const path = require('path');
const fs = require('fs');
const Linter = require('../lib/index');
const buildFakeConsole = require('./helpers/console');
<<<<<<< HEAD
const { createTempDir } = require('broccoli-test-helper');
=======
const chalk = require('chalk');
>>>>>>> eb2023bf

const fixturePath = path.join(__dirname, 'fixtures');
const initialCWD = process.cwd();

describe('public api', function() {
  let project = null;

  let mockConsole;
  beforeEach(async function() {
    mockConsole = buildFakeConsole();
    project = await createTempDir();
    process.chdir(project.path());
  });

  afterEach(async function() {
    process.chdir(initialCWD);
    await project.dispose();
  });

  describe('Linter.prototype.loadConfig', function() {
    it('throws an error if the config file has an error on parsing', function() {
      project.write({
        '.template-lintrc.js': "throw Error('error happening during config loading');\n",
      });
      expect(() => {
        new Linter({
          console: mockConsole,
        });
      }).toThrow(/error happening during config loading/);
    });

    it('uses an empty set of rules if no .template-lintrc is present', function() {
      let linter = new Linter({
        console: mockConsole,
      });

      expect(linter.config.rules).toEqual({});
    });

    it('uses provided config', function() {
      let expected = {
        rules: {
          foo: 'bar',
          baz: 'derp',
        },
      };
      project.write({
        '.template-lintrc.js': `module.exports = ${JSON.stringify(expected)};`,
        app: {
          templates: {
            'application.hbs': '',
          },
        },
      });

      let linter = new Linter({
        console: mockConsole,
        config: expected,
      });

      expect(linter.config.rules).toEqual(expected.rules);
    });

    it('uses .template-lintrc.js in cwd if present', function() {
      let expected = {
        rules: {
          foo: 'bar',
          baz: 'derp',
        },
      };
      project.write({
        '.template-lintrc.js': `module.exports = ${JSON.stringify(expected)};`,
        app: {
          templates: {
            'application.hbs': '',
          },
        },
      });

      let linter = new Linter({
        console: mockConsole,
      });

      expect(linter.config.rules).toEqual(expected.rules);
    });

    it('uses .template-lintrc in provided configPath', function() {
      let configPath = path.join(project.path(), '.template-lintrc.js');
      let expected = {
        rules: {
          foo: 'bar',
          baz: 'derp',
        },
      };
      project.write({
        '.template-lintrc.js': `module.exports = ${JSON.stringify(expected)};`,
        app: {
          templates: {
            'application.hbs': '',
          },
        },
      });

      let linter = new Linter({
        console: mockConsole,
        configPath,
      });

      expect(linter.config.rules).toEqual(expected.rules);
    });

    it('breaks if the specified configPath does not exist', function() {
      expect(() => {
        new Linter({
          console: mockConsole,
          configPath: 'does/not/exist',
        });
      }).toThrow('The configuration file specified (does/not/exist) could not be found. Aborting.');
    });

    it('with deprecated rule config', function() {
      let expected = {
        rules: {
          'bare-strings': true,
        },
      };
      project.write({
        '.template-lintrc.js': `module.exports = ${JSON.stringify(expected)};`,
      });

      let linter = new Linter({
        console: mockConsole,
        config: expected,
      });

      expect(linter.config.rules).toEqual({ 'no-bare-strings': true });
    });
  });

  describe('Linter.prototype.constructor', function() {
    it('should be able to instantiate without options', function() {
      expect(new Linter()).toBeTruthy();
    });

    it('accepts a fake console implementation', function() {
      let expected = 'foo bar widget';
      let actual;

      let linter = new Linter({
        console: {
          log(message) {
            actual = message;
          },
        },
      });

      linter.console.log(expected);
      expect(actual).toEqual(expected);
    });
  });

  describe('Linter.prototype.verify', function() {
    let basePath = null;
    let linter;
    let expected = {
      rules: {
        'bare-strings': true,
      },
    };

    beforeAll(async function() {
      project = await createTempDir();
      basePath = project.path();
      project.write({
        '.template-lintrc.js': `module.exports = ${JSON.stringify(expected)};`,
        app: {
          templates: {
            'application.hbs': '<h2>Here too!!</h2>\n<div>Bare strings are bad...</div>\n',
          },
        },
      });
    });

    this.afterAll(async function() {
      await project.dispose();
    });

    beforeEach(function() {
      linter = new Linter({
        console: mockConsole,
        configPath: path.join(basePath, '.template-lintrc.js'),
      });
    });

    it('returns an array of issues with the provided template', function() {
      let templatePath = path.join(basePath, 'app', 'templates', 'application.hbs');
      let templateContents = fs.readFileSync(templatePath, { encoding: 'utf8' });
      let expected = [
        {
          message: 'Non-translated string used',
          moduleId: templatePath,
          line: 1,
          column: 4,
          source: 'Here too!!',
          rule: 'no-bare-strings',
          severity: 2,
        },
        {
          message: 'Non-translated string used',
          moduleId: templatePath,
          line: 2,
          column: 5,
          source: 'Bare strings are bad...',
          rule: 'no-bare-strings',
          severity: 2,
        },
      ];

      let result = linter.verify({
        source: templateContents,
        moduleId: templatePath,
      });

      expect(result).toEqual(expected);
    });

    it('returns a "fatal" result object if an error occurs during parsing', function() {
      let template = '<div>';
      let result = linter.verify({
        source: template,
      });

      expect(result[0].fatal).toBe(true);
    });

    it('defaults all messages to warning severity level when module listed in pending', function() {
      linter = new Linter({
        console: mockConsole,
        config: {
          rules: { 'no-bare-strings': true },
          pending: ['some/path/here'],
        },
      });

      let template = '<div>bare string</div>';
      let result = linter.verify({
        source: template,
        moduleId: 'some/path/here',
      });

      let expected = {
        message: 'Non-translated string used',
        moduleId: 'some/path/here',
        line: 1,
        column: 5,
        source: 'bare string',
        rule: 'no-bare-strings',
        severity: 1,
      };

      expect(result).toEqual([expected]);
    });

    it('does not exclude errors when other rules are marked as pending', function() {
      linter = new Linter({
        console: mockConsole,
        config: {
          rules: { 'no-bare-strings': true, 'block-indentation': true },
          pending: [{ moduleId: 'some/path/here', only: ['block-indentation'] }],
        },
      });

      let template = '<div>bare string</div>';
      let result = linter.verify({
        source: template,
        moduleId: 'some/path/here',
      });

      let expected = [
        {
          message: 'Non-translated string used',
          moduleId: 'some/path/here',
          line: 1,
          column: 5,
          source: 'bare string',
          rule: 'no-bare-strings',
          severity: 2,
        },
        {
          message:
            'Pending module (`some/path/here`) passes `block-indentation` rule. Please remove `block-indentation` from pending rules list.',
          moduleId: 'some/path/here',
          rule: 'invalid-pending-module-rule',
          severity: 2,
        },
      ];

      expect(result).toEqual(expected);
    });

    it('triggers warnings when specific rule is marked as pending', function() {
      linter = new Linter({
        console: mockConsole,
        config: {
          rules: { 'no-bare-strings': true, 'block-indentation': true },
          pending: [{ moduleId: 'some/path/here', only: ['block-indentation'] }],
        },
      });

      let template = ['<div>', '<p></p>', '</div>'].join('\n');

      let result = linter.verify({
        source: template,
        moduleId: 'some/path/here',
      });

      let expected = {
        message:
          'Incorrect indentation for `<p>` beginning at L2:C0. Expected `<p>` to be at an indentation of 2 but was found at 0.',
        moduleId: 'some/path/here',
        line: 2,
        column: 0,
        source: '<div>\n<p></p>\n</div>',
        rule: 'block-indentation',
        severity: 1,
      };

      expect(result).toEqual([expected]);
    });

    it('module listed via moduleId in pending passes an error results', function() {
      linter = new Linter({
        console: mockConsole,
        config: {
          rules: { 'no-bare-strings': true },
          pending: ['some/path/here'],
        },
      });

      let template = '<div></div>';
      let result = linter.verify({
        source: template,
        moduleId: 'some/path/here',
      });

      let expected = {
        rule: 'invalid-pending-module',
        message:
          'Pending module (`some/path/here`) passes all rules. Please remove `some/path/here` from pending list.',
        moduleId: 'some/path/here',
        severity: 2,
      };

      expect(result).toEqual([expected]);
    });

    it('module listed as object via rule exclusion in pending passes an error results', function() {
      linter = new Linter({
        console: mockConsole,
        config: {
          rules: { 'no-bare-strings': true },
          pending: [{ moduleId: 'some/path/here', only: ['no-bare-strings'] }],
        },
      });

      let template = '<div></div>';
      let result = linter.verify({
        source: template,
        moduleId: 'some/path/here',
      });

      let expected = {
        rule: 'invalid-pending-module',
        message:
          'Pending module (`some/path/here`) passes all rules. Please remove `some/path/here` from pending list.',
        moduleId: 'some/path/here',
        severity: 2,
      };

      expect(result).toEqual([expected]);
    });

    it('triggers error if pending rule is passing', function() {
      linter = new Linter({
        console: mockConsole,
        config: {
          rules: { 'no-bare-strings': true, 'no-html-comments': true },
          pending: [{ moduleId: 'some/path/here', only: ['no-bare-strings', 'no-html-comments'] }],
        },
      });

      let template = '<div>Bare strings are bad</div>';
      let result = linter.verify({
        source: template,
        moduleId: 'some/path/here',
      });

      let expected = [
        {
          column: 5,
          line: 1,
          message: 'Non-translated string used',
          moduleId: 'some/path/here',
          rule: 'no-bare-strings',
          severity: 1,
          source: 'Bare strings are bad',
        },
        {
          message:
            'Pending module (`some/path/here`) passes `no-html-comments` rule. Please remove `no-html-comments` from pending rules list.',
          moduleId: 'some/path/here',
          rule: 'invalid-pending-module-rule',
          severity: 2,
        },
      ];

      expect(result).toEqual(expected);
    });

    it('does not include errors when marked as ignored', function() {
      linter = new Linter({
        console: mockConsole,
        config: {
          rules: { 'no-bare-strings': true, 'block-indentation': true },
          ignore: ['some/path/here'],
        },
      });

      let template = '<div>bare string</div>';
      let result = linter.verify({
        source: template,
        moduleId: 'some/path/here',
      });

      expect(result).toEqual([]);
    });

    it('does not include errors when marked as ignored using glob', function() {
      linter = new Linter({
        console: mockConsole,
        config: {
          rules: { 'no-bare-strings': true, 'block-indentation': true },
          ignore: ['some/path/*'],
        },
      });

      let template = '<div>bare string</div>';
      let result = linter.verify({
        source: template,
        moduleId: 'some/path/here',
      });

      expect(result).toEqual([]);
    });

    it('shows a "rule not found" error if a rule defintion is not found"', function() {
      linter = new Linter({
        console: mockConsole,
        config: {
          rules: { 'missing-rule': true },
        },
      });

      let template = '';
      let result = linter.verify({
        source: template,
        moduleId: 'some/path/here',
      });

      expect(result).toEqual([
        {
          message: "Definition for rule 'missing-rule' was not found",
          moduleId: 'some/path/here',
          severity: 2,
        },
      ]);
    });
  });

  describe('Linter using plugins', function() {
    let basePath = path.join(fixturePath, 'with-plugins');
    let linter;

    beforeEach(function() {
      linter = new Linter({
        console: mockConsole,
        configPath: path.join(basePath, '.template-lintrc.js'),
      });
    });

    it('returns plugin rule issues', function() {
      let templatePath = path.join(basePath, 'app', 'templates', 'application.hbs');
      let templateContents = fs.readFileSync(templatePath, { encoding: 'utf8' });
      let expected = [
        {
          message: 'The inline form of component is not allowed',
          moduleId: templatePath,
          line: 1,
          column: 4,
          source: '{{component value="Hej"}}',
          rule: 'inline-component',
          severity: 2,
        },
      ];

      let result = linter.verify({
        source: templateContents,
        moduleId: templatePath,
      });

      expect(result).toEqual(expected);
    });

    it('allow you to disable plugin rules inline', function() {
      let templatePath = path.join(basePath, 'app', 'templates', 'disabled-rule.hbs');
      let templateContents = fs.readFileSync(templatePath, { encoding: 'utf8' });
      let expected = [];

      let result = linter.verify({
        source: templateContents,
        moduleId: templatePath,
      });

      expect(result).toEqual(expected);
    });
  });

  describe('Linter using plugin with extends', function() {
    let basePath = path.join(fixturePath, 'with-plugin-with-configurations');
    let linter;

    beforeEach(function() {
      linter = new Linter({
        console: mockConsole,
        configPath: path.join(basePath, '.template-lintrc.js'),
      });
    });

    it('returns plugin rule issues', function() {
      let templatePath = path.join(basePath, 'app', 'templates', 'application.hbs');
      let templateContents = fs.readFileSync(templatePath, { encoding: 'utf8' });
      let expected = [
        {
          message: 'The inline form of component is not allowed',
          moduleId: templatePath,
          line: 1,
          column: 4,
          source: '{{component value="Hej"}}',
          rule: 'inline-component',
          severity: 2,
        },
      ];

      let result = linter.verify({
        source: templateContents,
        moduleId: templatePath,
      });

      expect(result).toEqual(expected);
    });
  });
  describe('Linter using plugin with multiple extends', function() {
    let basePath = path.join(fixturePath, 'with-multiple-extends');
    let linter;

    beforeEach(function() {
      linter = new Linter({
        console: mockConsole,
        configPath: path.join(basePath, '.template-lintrc.js'),
      });
    });

    it('returns plugin rule issues', function() {
      let templatePath = path.join(basePath, 'app', 'templates', 'application.hbs');
      let templateContents = fs.readFileSync(templatePath, { encoding: 'utf8' });
      let expected = [
        {
          message: 'The inline form of component is not allowed',
          moduleId: templatePath,
          line: 1,
          column: 4,
          source: '{{component value="Hej"}}',
          rule: 'inline-component',
          severity: 2,
        },
        {
          message: 'Usage of triple curly brackets is unsafe',
          moduleId: templatePath,
          line: 2,
          column: 2,
          source: '{{{this.myVar}}}',
          rule: 'no-triple-curlies',
          severity: 2,
        },
      ];

      let result = linter.verify({
        source: templateContents,
        moduleId: templatePath,
      });

      expect(result).toEqual(expected);
    });
  });

  describe('Linter using plugins (inline plugins)', function() {
    let basePath = path.join(fixturePath, 'with-inline-plugins');
    let linter;

    beforeEach(function() {
      linter = new Linter({
        console: mockConsole,
        configPath: path.join(basePath, '.template-lintrc.js'),
      });
    });

    it('returns plugin rule issues', function() {
      let templatePath = path.join(basePath, 'app', 'templates', 'application.hbs');
      let templateContents = fs.readFileSync(templatePath, { encoding: 'utf8' });
      let expected = [
        {
          message: 'The inline form of component is not allowed',
          moduleId: templatePath,
          line: 1,
          column: 4,
          source: '{{component value="Hej"}}',
          rule: 'inline-component',
          severity: 2,
        },
      ];

      let result = linter.verify({
        source: templateContents,
        moduleId: templatePath,
      });

      expect(result).toEqual(expected);
    });
  });

  describe('Linter using plugins loading a configuration that extends from another plugins configuration', function() {
    let basePath = path.join(fixturePath, 'with-plugins-overwriting');
    let linter;

    beforeEach(function() {
      linter = new Linter({
        console: mockConsole,
        configPath: path.join(basePath, '.template-lintrc.js'),
      });
    });

    it('returns plugin rule issues', function() {
      let templatePath = path.join(basePath, 'app', 'templates', 'application.hbs');
      let templateContents = fs.readFileSync(templatePath, { encoding: 'utf8' });
      let expected = [];

      let result = linter.verify({
        source: templateContents,
        moduleId: templatePath,
      });

      expect(result).toEqual(expected);
    });
  });

  describe('Linter.prototype.statusForModule', function() {
    it('returns true when the provided moduleId is listed in `pending`', function() {
      let linter = new Linter({
        console: mockConsole,
        config: {
          pending: ['some/path/here', { moduleId: 'foo/bar/baz', only: ['no-bare-strings'] }],
        },
      });

      expect(linter.statusForModule('pending', 'some/path/here')).toBeTruthy();
      expect(linter.statusForModule('pending', 'foo/bar/baz')).toBeTruthy();
      expect(linter.statusForModule('pending', 'some/other/path')).toBeFalsy();
    });

    it('matches with absolute paths for modules', function() {
      let linter = new Linter({
        console: mockConsole,
        config: {
          pending: ['some/path/here', { moduleId: 'foo/bar/baz', only: ['no-bare-strings'] }],
        },
      });

      expect(linter.statusForModule('pending', `${process.cwd()}/some/path/here`)).toBeTruthy();
      expect(linter.statusForModule('pending', `${process.cwd()}/foo/bar/baz`)).toBeTruthy();
    });
  });

  describe('Linter.errorsToMessages', function() {
    beforeEach(() => {
      chalk.enabled = false;
    });

    it('formats error with rule, message and moduleId', function() {
      let result = Linter.errorsToMessages('file/path', [
        { rule: 'some rule', message: 'some message' },
      ]);

      expect(result).toEqual('file/path\n' + '  -:-  error  some message  some rule\n');
    });

    it('formats error with rule, message, line and column numbers even when they are "falsey"', function() {
      let result = Linter.errorsToMessages('file/path', [
        { rule: 'some rule', message: 'some message', line: 1, column: 0 },
      ]);

      expect(result).toEqual('file/path\n' + '  1:0  error  some message  some rule\n');
    });

    it('formats error with rule, message, line and column numbers', function() {
      let result = Linter.errorsToMessages('file/path', [
        { rule: 'some rule', message: 'some message', line: 11, column: 12 },
      ]);

      expect(result).toEqual('file/path\n' + '  11:12  error  some message  some rule\n');
    });

    it('formats error with rule, message, source', function() {
      let result = Linter.errorsToMessages(
        'file/path',
        [{ rule: 'some rule', message: 'some message', source: 'some source' }],
        { verbose: true }
      );

      expect(result).toEqual(
        'file/path\n' + '  -:-  error  some message  some rule\n' + 'some source\n'
      );
    });

    it('formats more than one error', function() {
      let result = Linter.errorsToMessages('file/path', [
        { rule: 'some rule', message: 'some message', line: 11, column: 12 },
        {
          rule: 'some rule2',
          message: 'some message2',
          moduleId: 'some moduleId2',
          source: 'some source2',
        },
      ]);

      expect(result).toEqual(
        'file/path\n' +
          '  11:12  error  some message  some rule\n' +
          '  -:-  error  some message2  some rule2\n'
      );
    });

    it('formats empty errors', function() {
      let result = Linter.errorsToMessages('file/path', []);

      expect(result).toEqual('');
    });
  });
});<|MERGE_RESOLUTION|>--- conflicted
+++ resolved
@@ -4,11 +4,8 @@
 const fs = require('fs');
 const Linter = require('../lib/index');
 const buildFakeConsole = require('./helpers/console');
-<<<<<<< HEAD
 const { createTempDir } = require('broccoli-test-helper');
-=======
 const chalk = require('chalk');
->>>>>>> eb2023bf
 
 const fixturePath = path.join(__dirname, 'fixtures');
 const initialCWD = process.cwd();
