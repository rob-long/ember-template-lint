'use strict';

var generateRuleTests = require('../../helpers/rule-test-harness');

generateRuleTests({
  name: 'block-indentation',

  config: 2,

  good: [
    [
      '<div>',
      '  \\{{example}}',
      '</div>'
    ].join('\n'),
    [
      '{{{{if isMorning}}}}',
      '  Good Morning',
      '{{{{/if}}}}'
    ].join('\n'),
    [
      '{{#if isDoc}}',
      '  Download',
      '{{else if isIframe}}',
      '  <iframe src="some_url"></iframe>',
      '{{/if}}'
    ].join('\n'),
    '\n  {{#each cats as |dog|}}\n  {{/each}}',
    '<div><p>Stuff</p></div>',
    '<div>\n  <p>Stuff Here</p>\n</div>',
    '{{#if isMorning}}\n' +
      '  Good morning\n' +
      '{{else foo-bar isAfternoon}}\n' +
      '  Good afternoon\n' +
      '{{else}}\n' +
      '  Good night\n' +
      '{{/if}}',
    '<div>\n' +
      '  {{#if isMorning}}\n' +
      '    Good morning\n' +
      '  {{else if isAfternoon}}\n' +
      '    Good afternoon\n' +
      '  {{else}}\n' +
      '    Good night\n' +
      '  {{/if}}\n' +
      '</div>',
    '{{#link-to "foo.bar"}}Blah{{/link-to}}',
    '<input \n' +
      '  data-foo="blah"\n' +
      '  data-bar="derp"\n' +
      '  data-qux="blammo">',

    // child indentation examples
    '<div>\n' +
      '  <p>Hi!</p>\n' +
      '</div>',
    '<div><p>Hi!</p></div>',
    '{{#if foo}}\n' +
      '  <p>Hi!</p>\n' +
      '{{/if}}',
    '{{#if foo}}<p>Hi!</p>{{/if}}',
    '<div>\n' +
      '  <span>Foo</span>{{#some-thing}}<p>lorum ipsum</p>{{/some-thing}}\n' +
      '</div>',
    '{{#if foo}}\n' +
      '  {{foo}}-{{bar}}\n' +
      '{{/if}}',
    '{{#if foo}}\n' +
      '  Foo-{{bar}}\n' +
      '{{/if}}',
    '{{#if foo}}\n' +
      '  Foo:\n' +
      '  {{bar}}\n' +
      '{{/if}}',
    '{{#if foo}}\n' +
      '  {{foo}}:\n' +
      '  {{bar}}\n' +
      '{{/if}}',
    [
      '{{#if foo}}',
      '  <div></div>',
      '{{~/if}}'
    ].join('\n'),
    [
      '{{~#if foo}}',
      '  <div></div>',
      '{{/if}}'
    ].join('\n'),
    [
      '{{#if foo~}}',
      '  <div></div>',
      '{{/if}}'
    ].join('\n'),
    [
      '{{#if foo}}',
      '  <div></div>',
      '{{/if~}}'
    ].join('\n'),
    [
      '{{#if foo}}',
      '  <div></div>',
      '{{~else}}',
      '  <div></div>',
      '{{/if}}'
    ].join('\n'),
    [
      '{{#if foo}}',
      '  <div></div>',
      '{{else~}}',
      '  <div></div>',
      '{{/if}}'
    ].join('\n'),
    [
      '{{#if foo}}',
      '  <div></div>',
      '{{~else~}}',
      '  <div></div>',
      '{{/if}}'
    ].join('\n'),
    [
      '{{#if foo}}',
      '  <div></div>',
      '{{else}}',
      '  <div></div>',
      '{{~/if~}}'
    ].join('\n'),
    [
      '{{#if foo~}}',
      '  -',
      '{{/if}}'
    ].join('\n'),
    [
      '{{#if foo}}',
<<<<<<< HEAD
      '{{else if bar}}',
      '{{else}}',
      '  {{#if baz}}',
      '  {{/if~}}',
=======
      '  <div>do foo</div>',
      '{{else if bar~}}',
      '  <div>do bar</div>',
>>>>>>> 09a353ce
      '{{/if}}'
    ].join('\n'),
    [
      '<div class="multi"',
      '     id="lines"></div>'
    ].join('\n'),
    {
      config: 4,

      template: '' +
        '<div>\n' +
        '    <p>Hi!</p>\n' +
        '</div>'
    },
    {
      config: 'tab',

      template: '' +
        '<div>\n' +
        '\t<p>Hi!</p>\n' +
        '</div>'
    },
    '{{! template-lint-disable bare-strings }}',
    '{{! template-lint-disable }}',
    {
      template: [
        '<div>',
        '  {{foo-bar baz="asdf"}}',
        '  <!-- foo bar baz -->',
        '</div>'
      ].join('\n')
    }
  ],

  bad: [
    {
      // start and end must be the same indentation
      template: '\n  {{#each cats as |dog|}}\n        {{/each}}',

      result: {
        rule: 'block-indentation',
        message: 'Incorrect indentation for `each` beginning at L2:C2. Expected `{{/each}}` ending at L3:C17 to be at an indentation of 2 but was found at 8.',
        moduleId: 'layout.hbs',
        source: '{{#each cats as |dog|}}\n        {{/each}}',
        line: 3,
        column: 17
      }
    },
    {
      template: '<div>\n  </div>',

      result: {
        rule: 'block-indentation',
        message: 'Incorrect indentation for `div` beginning at L1:C0. Expected `</div>` ending at L2:C8 to be at an indentation of 0 but was found at 2.',
        moduleId: 'layout.hbs',
        source: '<div>\n  </div>',
        line: 2,
        column: 8
      }
    },
    {
      template: '<div>\n  <p>Stuff goes here</p></div>',

      result: {
        rule: 'block-indentation',
        message: 'Incorrect indentation for `div` beginning at L1:C0. Expected `</div>` ending at L2:C30 to be at an indentation of 0 but was found at 24.',
        moduleId: 'layout.hbs',
        source: '<div>\n  <p>Stuff goes here</p></div>',
        line: 2,
        column: 30
      }
    },
    {
      template: '<div>\n<p>Stuff goes here</p>\n</div>',

      result: {
        rule: 'block-indentation',
        message: 'Incorrect indentation for `<p>` beginning at L2:C0. Expected `<p>` to be at an indentation of 2 but was found at 0.',
        moduleId: 'layout.hbs',
        source: '<div>\n<p>Stuff goes here</p>\n</div>',
        line: 2,
        column: 0
      }
    },
    {
      template: '{{#if}}\n<p>Stuff goes here</p>\n{{/if}}',

      result: {
        rule: 'block-indentation',
        message: 'Incorrect indentation for `<p>` beginning at L2:C0. Expected `<p>` to be at an indentation of 2 but was found at 0.',
        moduleId: 'layout.hbs',
        source: '{{#if}}\n<p>Stuff goes here</p>\n{{/if}}',
        line: 2,
        column: 0
      }
    },
    {
      template: '{{#if isMorning}}\n' +
        '{{else}}\n' +
        '  {{#if something}}\n' +
        '    Good night\n' +
        '    {{/if}}\n' +
        '{{/if}}',

      result: {
        rule: 'block-indentation',
        message: 'Incorrect indentation for `if` beginning at L3:C2. Expected `{{/if}}` ending at L5:C11 to be at an indentation of 2 but was found at 4.',
        moduleId: 'layout.hbs',
        source: '{{#if something}}\n    Good night\n    {{/if}}',
        line: 5,
        column: 11
      }
    },
    {
      config: 4,

      template: '' +
        '<div>\n' +
        '  <p>Hi!</p>\n' +
        '</div>',

      result: {
        rule: 'block-indentation',
        message: 'Incorrect indentation for `<p>` beginning at L2:C2. Expected `<p>` to be at an indentation of 4 but was found at 2.',
        moduleId: 'layout.hbs',
        source: '<div>\n  <p>Hi!</p>\n</div>',
        line: 2,
        column: 2
      }
    },
    {
      template: '<div>\n' +
        '  {{foo}}\n' +
        '{{bar}}\n' +
        '</div>',

      result: {
        rule: 'block-indentation',
        message: 'Incorrect indentation for `{{bar}}` beginning at L3:C0. Expected `{{bar}}` to be at an indentation of 2 but was found at 0.',
        moduleId: 'layout.hbs',
        source: '<div>\n  {{foo}}\n{{bar}}\n</div>',
        line: 3,
        column: 0
      }
    },
    {
      template: '<div>\n' +
        '  Foo:\n' +
        '{{bar}}\n' +
        '</div>',

      result: {
        rule: 'block-indentation',
        message: 'Incorrect indentation for `{{bar}}` beginning at L3:C0. Expected `{{bar}}` to be at an indentation of 2 but was found at 0.',
        moduleId: 'layout.hbs',
        source: '<div>\n  Foo:\n{{bar}}\n</div>',
        line: 3,
        column: 0
      }
    },
    {
      // Start and end of multi-line block must be aligned, even when start
      // has other content preceding it on its line
      template: '<div>\n' +
        '  <span>Foo</span>{{#some-thing}}\n' +
        '  {{/some-thing}}\n' +
        '</div>',

      result: {
        rule: 'block-indentation',
        message: 'Incorrect indentation for `some-thing` beginning at L2:C18. Expected `{{/some-thing}}` ending at L3:C17 to be at an indentation of 18 but was found at 2.',
        moduleId: 'layout.hbs',
        source: '{{#some-thing}}\n  {{/some-thing}}',
        line: 3,
        column: 17
      }
    },
    {
      // Start and end of multi-line element must be aligned, even when start
      // has other content preceding it on its line
      template: '{{#if foo}}\n' +
        '  {{foo}} <p>\n' +
        '            Bar\n' +
        '  </p>\n' +
        '{{/if}}',

      result: {
        rule: 'block-indentation',
        message: 'Incorrect indentation for `p` beginning at L2:C10. Expected `</p>` ending at L4:C6 to be at an indentation of 10 but was found at 2.',
        moduleId: 'layout.hbs',
        source: '<p>\n            Bar\n  </p>',
        line: 4,
        column: 6
      }
    },

    {
      template: [
        '<div>',
        '<!-- foo bar baz -->',
        '</div>'
      ].join('\n'),

      result: {
        rule: 'block-indentation',
        message: 'Incorrect indentation for `<!-- foo bar baz -->` beginning at L2:C0. Expected `<!-- foo bar baz -->` to be at an indentation of 2 but was found at 0.',
        moduleId: 'layout.hbs',
        source: '<div>\n<!-- foo bar baz -->\n</div>',
        line: 2,
        column: 0
      }
    },

    {
      template: [
        '{{#if foo}}',
        '  {{else}}',
        '{{/if}}'
      ].join('\n'),

      result: {
        rule: 'block-indentation',
        message: 'Incorrect indentation for inverse block of `{{#if}}` beginning at L1:C0. Expected `{{else}}` starting at L2:C2 to be at an indentation of 0 but was found at 2.',
        moduleId: 'layout.hbs',
        source: '{{else}}\n',
        line: 2,
        column: 2
      }
    },

    {
      template: [
        '{{#if foo}}',
        '{{else if bar}}',
        '{{else}}',
        '  {{#if baz}}',
        '  {{/if~}}',
        '  {{/if}}'
      ].join('\n'),

      result: {
        rule: 'block-indentation',
        message: 'Incorrect indentation for `if` beginning at L1:C0. Expected `{{/if}}` ending at L6:C9 to be at an indentation of 0 but was found at 2.',
        moduleId: 'layout.hbs',
        source: '{{#if foo}}\n{{else if bar}}\n{{else}}\n  {{#if baz}}\n  {{/if~}}\n  {{/if}}',
        line: 6,
        column: 9
      }
    },

    {
      template: [
        '{{#each foo as |bar|}}',
        '  {{else}}',
        '{{/each}}'
      ].join('\n'),

      result: {
        rule: 'block-indentation',
        message: 'Incorrect indentation for inverse block of `{{#each}}` beginning at L1:C0. Expected `{{else}}` starting at L2:C2 to be at an indentation of 0 but was found at 2.',
        moduleId: 'layout.hbs',
        source: '{{else}}\n',
        line: 2,
        column: 2
      }
    },

    {
      template: [
        '<div>',
        '  {{#if foo}}',
        '  {{/if}}',
        '    {{! comment with incorrect indentation }}',
        '</div>'
      ].join('\n'),

      result: {
        rule: 'block-indentation',
        message: 'Incorrect indentation for `{{! comment with incorrect indentation }}` beginning at L4:C4. Expected `{{! comment with incorrect indentation }}` to be at an indentation of 2 but was found at 4.',
        moduleId: 'layout.hbs',
        source: '<div>\n  {{#if foo}}\n  {{/if}}\n    {{! comment with incorrect indentation }}\n</div>',
        line: 4,
        column: 4
      }
    },

    {
      template: [
        '{{#if isMorning}}' +
        '  Good morning\n' +
        '{{else if isAfternoon}}\n' +
        '  Good afternoon\n' +
        '{{else}}\n' +
        '  Good night\n' +
        '{{/if}}'
      ].join('\n'),

      result: {
        rule: 'block-indentation',
        message: 'Incorrect indentation for `  Good morning\n` beginning at L1:C17. Expected `  Good morning\n` to be at an indentation of 2 but was found at 19.',
        moduleId: 'layout.hbs',
        source: '{{#if isMorning}}  Good morning\n{{else if isAfternoon}}\n  Good afternoon\n{{else}}\n  Good night\n{{/if}}',
        line: 1,
        column: 17
      }
    },
  
    {
      template: [
        '{{#if isMorning}}\n' +
        '  Good morning\n' +
        '{{else if isAfternoon~}}\n' +
        '    Good afternoon\n' +
        '{{/if}}'
      ].join('\n'),

      result: {
        rule: 'block-indentation',
        message: 'Incorrect indentation for `Good afternoon\n` beginning at L4:C4. Expected `Good afternoon\n` to be at an indentation of 2 but was found at 4.',
        moduleId: 'layout.hbs',
        source: '{{else if isAfternoon~}}\n    Good afternoon\n',
        line: 4,
        column: 4
      }
    }
  ]
});<|MERGE_RESOLUTION|>--- conflicted
+++ resolved
@@ -131,16 +131,17 @@
     ].join('\n'),
     [
       '{{#if foo}}',
-<<<<<<< HEAD
       '{{else if bar}}',
       '{{else}}',
       '  {{#if baz}}',
       '  {{/if~}}',
-=======
+      '{{/if}}'
+    ].join('\n'),
+    [
+      '{{#if foo}}',
       '  <div>do foo</div>',
       '{{else if bar~}}',
       '  <div>do bar</div>',
->>>>>>> 09a353ce
       '{{/if}}'
     ].join('\n'),
     [
