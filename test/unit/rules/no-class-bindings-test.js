'use strict';

const generateRuleTests = require('../../helpers/rule-test-harness');

generateRuleTests({
  name: 'no-class-bindings',

  config: true,

  good: ['<SomeThing />', '{{lol-wat}}', '{{true}}', '{{"hehe"}}'],

  bad: [
    {
      template: '{{some-thing classBinding="lol:wat"}}',

      verifyResults(results) {
        expect(results).toMatchInlineSnapshot(`
          Array [
            Object {
              "column": 13,
              "filePath": "layout.hbs",
              "line": 1,
              "message": "Passing the \`classBinding\` property as an argument within templates is not allowed.",
              "rule": "no-class-bindings",
              "severity": 2,
              "source": "classBinding=\\"lol:wat\\"",
            },
          ]
        `);
      },
    },
    {
      template: '<SomeThing @classBinding="lol:wat" />',

      verifyResults(results) {
        expect(results).toMatchInlineSnapshot(`
          Array [
            Object {
              "column": 11,
              "filePath": "layout.hbs",
              "line": 1,
              "message": "Passing the \`@classBinding\` property as an argument within templates is not allowed.",
              "rule": "no-class-bindings",
              "severity": 2,
              "source": "@classBinding=\\"lol:wat\\"",
            },
          ]
        `);
      },
    },
    {
      template: '{{some-thing classNameBindings="lol:foo:bar"}}',

      verifyResults(results) {
        expect(results).toMatchInlineSnapshot(`
          Array [
            Object {
              "column": 13,
              "filePath": "layout.hbs",
              "line": 1,
              "message": "Passing the \`classNameBindings\` property as an argument within templates is not allowed.",
              "rule": "no-class-bindings",
              "severity": 2,
              "source": "classNameBindings=\\"lol:foo:bar\\"",
            },
          ]
        `);
      },
    },
    {
      template: '<SomeThing @classNameBindings="lol:foo:bar" />',

      verifyResults(results) {
        expect(results).toMatchInlineSnapshot(`
          Array [
            Object {
              "column": 11,
              "filePath": "layout.hbs",
              "line": 1,
              "message": "Passing the \`@classNameBindings\` property as an argument within templates is not allowed.",
              "rule": "no-class-bindings",
              "severity": 2,
              "source": "@classNameBindings=\\"lol:foo:bar\\"",
            },
          ]
        `);
      },
    },
<<<<<<< HEAD
    {
      template: '<SomeThing @classNameBindings={{@something}} />',

      verifyResults(results) {
        expect(results).toMatchInlineSnapshot(`
          Array [
            Object {
              "column": 11,
              "filePath": "layout.hbs",
              "isFixable": false,
              "line": 1,
              "message": "Passing the \`@classNameBindings\` property as an argument within templates is not allowed.",
              "rule": "no-class-bindings",
              "severity": 2,
              "source": "@classNameBindings={{@something}}",
            },
          ]
        `);
      },
    },

    {
      template: '<SomeThing @classNameBindings="isTruthy" />',
      fixedTemplate: '<SomeThing class="{{if this.isTruthy "is-truthy"}}" />',
      verifyResults(results) {
        expect(results).toMatchInlineSnapshot(`
          Array [
            Object {
              "column": 11,
              "filePath": "layout.hbs",
              "isFixable": true,
              "line": 1,
              "message": "Passing the \`@classNameBindings\` property as an argument within templates is not allowed.",
              "rule": "no-class-bindings",
              "severity": 2,
              "source": "@classNameBindings=\\"isTruthy\\"",
            },
          ]
        `);
      },
    },
    {
      template: '<SomeThing @classNameBindings="lol:foo:bar" />',
      fixedTemplate: '<SomeThing class="{{if this.lol "foo" "bar"}}" />',

      verifyResults(results) {
        expect(results).toMatchInlineSnapshot(`
          Array [
            Object {
              "column": 11,
              "filePath": "layout.hbs",
              "isFixable": true,
              "line": 1,
              "message": "Passing the \`@classNameBindings\` property as an argument within templates is not allowed.",
              "rule": "no-class-bindings",
              "severity": 2,
              "source": "@classNameBindings=\\"lol:foo:bar\\"",
            },
          ]
        `);
      },
    },
    {
      template: '<SomeThing @classNameBindings="lol:foo" />',
      fixedTemplate: '<SomeThing class="{{if this.lol "foo"}}" />',
      verifyResults(results) {
        expect(results).toMatchInlineSnapshot(`
          Array [
            Object {
              "column": 11,
              "filePath": "layout.hbs",
              "isFixable": true,
              "line": 1,
              "message": "Passing the \`@classNameBindings\` property as an argument within templates is not allowed.",
              "rule": "no-class-bindings",
              "severity": 2,
              "source": "@classNameBindings=\\"lol:foo\\"",
            },
          ]
        `);
      },
    },
    {
      template: '<SomeThing class="always" @classNameBindings="lol:foo:bar" />',
      fixedTemplate: '<SomeThing class="always {{if this.lol "foo" "bar"}}" />',
      verifyResults(results) {
        expect(results).toMatchInlineSnapshot(`
          Array [
            Object {
              "column": 26,
              "filePath": "layout.hbs",
              "isFixable": true,
              "line": 1,
              "message": "Passing the \`@classNameBindings\` property as an argument within templates is not allowed.",
              "rule": "no-class-bindings",
              "severity": 2,
              "source": "@classNameBindings=\\"lol:foo:bar\\"",
            },
          ]
        `);
      },
    },
    {
      template: '<SomeThing class={{"always"}} @classNameBindings="lol:foo:bar" />',
      fixedTemplate: '<SomeThing class="{{"always"}} {{if this.lol "foo" "bar"}}" />',
      verifyResults(results) {
        expect(results).toMatchInlineSnapshot(`
          Array [
            Object {
              "column": 30,
              "filePath": "layout.hbs",
              "isFixable": true,
              "line": 1,
              "message": "Passing the \`@classNameBindings\` property as an argument within templates is not allowed.",
              "rule": "no-class-bindings",
              "severity": 2,
              "source": "@classNameBindings=\\"lol:foo:bar\\"",
            },
          ]
        `);
      },
    },
    {
      template: '<SomeThing class="always" @classNameBindings="lol:foo" />',
      fixedTemplate: '<SomeThing class="always {{if this.lol "foo"}}" />',
      verifyResults(results) {
        expect(results).toMatchInlineSnapshot(`
          Array [
            Object {
              "column": 26,
              "filePath": "layout.hbs",
              "isFixable": true,
              "line": 1,
              "message": "Passing the \`@classNameBindings\` property as an argument within templates is not allowed.",
              "rule": "no-class-bindings",
              "severity": 2,
              "source": "@classNameBindings=\\"lol:foo\\"",
            },
          ]
        `);
      },
    },
    {
      template: '<SomeThing class="always" @classNameBindings="lol:foo other:true:false" />',
      fixedTemplate:
        '<SomeThing class="always {{if this.lol "foo"}} {{if this.other "true" "false"}}" />',
      verifyResults(results) {
        expect(results).toMatchInlineSnapshot(`
          Array [
            Object {
              "column": 26,
              "filePath": "layout.hbs",
              "isFixable": true,
              "line": 1,
              "message": "Passing the \`@classNameBindings\` property as an argument within templates is not allowed.",
              "rule": "no-class-bindings",
              "severity": 2,
              "source": "@classNameBindings=\\"lol:foo other:true:false\\"",
            },
          ]
        `);
      },
    },
    {
      template:
        '<SomeThing class="always" @classBinding="first:yep" @classNameBindings="lol:foo other:true:false" />',
      fixedTemplate:
        '<SomeThing class="always {{if this.first "yep"}} {{if this.lol "foo"}} {{if this.other "true" "false"}}" />',
      verifyResults(results) {
        expect(results).toMatchInlineSnapshot(`
          Array [
            Object {
              "column": 26,
              "filePath": "layout.hbs",
              "isFixable": true,
              "line": 1,
              "message": "Passing the \`@classBinding\` property as an argument within templates is not allowed.",
              "rule": "no-class-bindings",
              "severity": 2,
              "source": "@classBinding=\\"first:yep\\"",
            },
            Object {
              "column": 52,
              "filePath": "layout.hbs",
              "isFixable": true,
              "line": 1,
              "message": "Passing the \`@classNameBindings\` property as an argument within templates is not allowed.",
              "rule": "no-class-bindings",
              "severity": 2,
              "source": "@classNameBindings=\\"lol:foo other:true:false\\"",
            },
          ]
        `);
      },
    },
    {
      template: '{{some-thing classBinding="lol:wat"}}',
      fixedTemplate: '{{some-thing class=(if this.lol "wat")}}',
      verifyResults(results) {
        expect(results).toMatchInlineSnapshot(`
          Array [
            Object {
              "column": 13,
              "filePath": "layout.hbs",
              "isFixable": true,
              "line": 1,
              "message": "Passing the \`classBinding\` property as an argument within templates is not allowed.",
              "rule": "no-class-bindings",
              "severity": 2,
              "source": "classBinding=\\"lol:wat\\"",
            },
          ]
        `);
      },
    },
    {
      template: '{{some-thing classBinding="lol:truthy:falsey"}}',
      fixedTemplate: '{{some-thing class=(if this.lol "truthy" "falsey")}}',
      verifyResults(results) {
        expect(results).toMatchInlineSnapshot(`
          Array [
            Object {
              "column": 13,
              "filePath": "layout.hbs",
              "isFixable": true,
              "line": 1,
              "message": "Passing the \`classBinding\` property as an argument within templates is not allowed.",
              "rule": "no-class-bindings",
              "severity": 2,
              "source": "classBinding=\\"lol:truthy:falsey\\"",
            },
          ]
        `);
      },
    },
    {
      template: '{{some-thing classBinding="lol:truthy:falsey other:yep:nope"}}',
      fixedTemplate:
        '{{some-thing class=(concat (if this.lol "truthy" "falsey") " " (if this.other "yep" "nope"))}}',
      verifyResults(results) {
        expect(results).toMatchInlineSnapshot(`
          Array [
            Object {
              "column": 13,
              "filePath": "layout.hbs",
              "isFixable": true,
              "line": 1,
              "message": "Passing the \`classBinding\` property as an argument within templates is not allowed.",
              "rule": "no-class-bindings",
              "severity": 2,
              "source": "classBinding=\\"lol:truthy:falsey other:yep:nope\\"",
            },
          ]
        `);
      },
    },
    {
      template: '{{some-thing class="bar" classBinding="lol:truthy:falsey"}}',
      fixedTemplate: '{{some-thing class=(concat "bar" " " (if this.lol "truthy" "falsey"))}}',
      verifyResults(results) {
        expect(results).toMatchInlineSnapshot(`
          Array [
            Object {
              "column": 25,
              "filePath": "layout.hbs",
              "isFixable": true,
              "line": 1,
              "message": "Passing the \`classBinding\` property as an argument within templates is not allowed.",
              "rule": "no-class-bindings",
              "severity": 2,
              "source": "classBinding=\\"lol:truthy:falsey\\"",
            },
          ]
        `);
      },
    },
    {
      template:
        '{{some-thing class=(concat "foo " this.something) classBinding="lol:truthy:falsey"}}',
      fixedTemplate:
        '{{some-thing class=(concat "foo " this.something " " (if this.lol "truthy" "falsey"))}}',
      verifyResults(results) {
        expect(results).toMatchInlineSnapshot(`
          Array [
            Object {
              "column": 50,
              "filePath": "layout.hbs",
              "isFixable": true,
              "line": 1,
              "message": "Passing the \`classBinding\` property as an argument within templates is not allowed.",
              "rule": "no-class-bindings",
              "severity": 2,
              "source": "classBinding=\\"lol:truthy:falsey\\"",
            },
          ]
        `);
      },
    },
    {
      template: '{{some-thing class="always" classBinding="lol:truthy:falsey other:yep:nope"}}',
      fixedTemplate:
        '{{some-thing class=(concat "always" " " (if this.lol "truthy" "falsey") " " (if this.other "yep" "nope"))}}',
      verifyResults(results) {
        expect(results).toMatchInlineSnapshot(`
          Array [
            Object {
              "column": 28,
              "filePath": "layout.hbs",
              "isFixable": true,
              "line": 1,
              "message": "Passing the \`classBinding\` property as an argument within templates is not allowed.",
              "rule": "no-class-bindings",
              "severity": 2,
              "source": "classBinding=\\"lol:truthy:falsey other:yep:nope\\"",
            },
          ]
        `);
      },
    },
=======
>>>>>>> 624b16a7
  ],
});<|MERGE_RESOLUTION|>--- conflicted
+++ resolved
@@ -86,327 +86,5 @@
         `);
       },
     },
-<<<<<<< HEAD
-    {
-      template: '<SomeThing @classNameBindings={{@something}} />',
-
-      verifyResults(results) {
-        expect(results).toMatchInlineSnapshot(`
-          Array [
-            Object {
-              "column": 11,
-              "filePath": "layout.hbs",
-              "isFixable": false,
-              "line": 1,
-              "message": "Passing the \`@classNameBindings\` property as an argument within templates is not allowed.",
-              "rule": "no-class-bindings",
-              "severity": 2,
-              "source": "@classNameBindings={{@something}}",
-            },
-          ]
-        `);
-      },
-    },
-
-    {
-      template: '<SomeThing @classNameBindings="isTruthy" />',
-      fixedTemplate: '<SomeThing class="{{if this.isTruthy "is-truthy"}}" />',
-      verifyResults(results) {
-        expect(results).toMatchInlineSnapshot(`
-          Array [
-            Object {
-              "column": 11,
-              "filePath": "layout.hbs",
-              "isFixable": true,
-              "line": 1,
-              "message": "Passing the \`@classNameBindings\` property as an argument within templates is not allowed.",
-              "rule": "no-class-bindings",
-              "severity": 2,
-              "source": "@classNameBindings=\\"isTruthy\\"",
-            },
-          ]
-        `);
-      },
-    },
-    {
-      template: '<SomeThing @classNameBindings="lol:foo:bar" />',
-      fixedTemplate: '<SomeThing class="{{if this.lol "foo" "bar"}}" />',
-
-      verifyResults(results) {
-        expect(results).toMatchInlineSnapshot(`
-          Array [
-            Object {
-              "column": 11,
-              "filePath": "layout.hbs",
-              "isFixable": true,
-              "line": 1,
-              "message": "Passing the \`@classNameBindings\` property as an argument within templates is not allowed.",
-              "rule": "no-class-bindings",
-              "severity": 2,
-              "source": "@classNameBindings=\\"lol:foo:bar\\"",
-            },
-          ]
-        `);
-      },
-    },
-    {
-      template: '<SomeThing @classNameBindings="lol:foo" />',
-      fixedTemplate: '<SomeThing class="{{if this.lol "foo"}}" />',
-      verifyResults(results) {
-        expect(results).toMatchInlineSnapshot(`
-          Array [
-            Object {
-              "column": 11,
-              "filePath": "layout.hbs",
-              "isFixable": true,
-              "line": 1,
-              "message": "Passing the \`@classNameBindings\` property as an argument within templates is not allowed.",
-              "rule": "no-class-bindings",
-              "severity": 2,
-              "source": "@classNameBindings=\\"lol:foo\\"",
-            },
-          ]
-        `);
-      },
-    },
-    {
-      template: '<SomeThing class="always" @classNameBindings="lol:foo:bar" />',
-      fixedTemplate: '<SomeThing class="always {{if this.lol "foo" "bar"}}" />',
-      verifyResults(results) {
-        expect(results).toMatchInlineSnapshot(`
-          Array [
-            Object {
-              "column": 26,
-              "filePath": "layout.hbs",
-              "isFixable": true,
-              "line": 1,
-              "message": "Passing the \`@classNameBindings\` property as an argument within templates is not allowed.",
-              "rule": "no-class-bindings",
-              "severity": 2,
-              "source": "@classNameBindings=\\"lol:foo:bar\\"",
-            },
-          ]
-        `);
-      },
-    },
-    {
-      template: '<SomeThing class={{"always"}} @classNameBindings="lol:foo:bar" />',
-      fixedTemplate: '<SomeThing class="{{"always"}} {{if this.lol "foo" "bar"}}" />',
-      verifyResults(results) {
-        expect(results).toMatchInlineSnapshot(`
-          Array [
-            Object {
-              "column": 30,
-              "filePath": "layout.hbs",
-              "isFixable": true,
-              "line": 1,
-              "message": "Passing the \`@classNameBindings\` property as an argument within templates is not allowed.",
-              "rule": "no-class-bindings",
-              "severity": 2,
-              "source": "@classNameBindings=\\"lol:foo:bar\\"",
-            },
-          ]
-        `);
-      },
-    },
-    {
-      template: '<SomeThing class="always" @classNameBindings="lol:foo" />',
-      fixedTemplate: '<SomeThing class="always {{if this.lol "foo"}}" />',
-      verifyResults(results) {
-        expect(results).toMatchInlineSnapshot(`
-          Array [
-            Object {
-              "column": 26,
-              "filePath": "layout.hbs",
-              "isFixable": true,
-              "line": 1,
-              "message": "Passing the \`@classNameBindings\` property as an argument within templates is not allowed.",
-              "rule": "no-class-bindings",
-              "severity": 2,
-              "source": "@classNameBindings=\\"lol:foo\\"",
-            },
-          ]
-        `);
-      },
-    },
-    {
-      template: '<SomeThing class="always" @classNameBindings="lol:foo other:true:false" />',
-      fixedTemplate:
-        '<SomeThing class="always {{if this.lol "foo"}} {{if this.other "true" "false"}}" />',
-      verifyResults(results) {
-        expect(results).toMatchInlineSnapshot(`
-          Array [
-            Object {
-              "column": 26,
-              "filePath": "layout.hbs",
-              "isFixable": true,
-              "line": 1,
-              "message": "Passing the \`@classNameBindings\` property as an argument within templates is not allowed.",
-              "rule": "no-class-bindings",
-              "severity": 2,
-              "source": "@classNameBindings=\\"lol:foo other:true:false\\"",
-            },
-          ]
-        `);
-      },
-    },
-    {
-      template:
-        '<SomeThing class="always" @classBinding="first:yep" @classNameBindings="lol:foo other:true:false" />',
-      fixedTemplate:
-        '<SomeThing class="always {{if this.first "yep"}} {{if this.lol "foo"}} {{if this.other "true" "false"}}" />',
-      verifyResults(results) {
-        expect(results).toMatchInlineSnapshot(`
-          Array [
-            Object {
-              "column": 26,
-              "filePath": "layout.hbs",
-              "isFixable": true,
-              "line": 1,
-              "message": "Passing the \`@classBinding\` property as an argument within templates is not allowed.",
-              "rule": "no-class-bindings",
-              "severity": 2,
-              "source": "@classBinding=\\"first:yep\\"",
-            },
-            Object {
-              "column": 52,
-              "filePath": "layout.hbs",
-              "isFixable": true,
-              "line": 1,
-              "message": "Passing the \`@classNameBindings\` property as an argument within templates is not allowed.",
-              "rule": "no-class-bindings",
-              "severity": 2,
-              "source": "@classNameBindings=\\"lol:foo other:true:false\\"",
-            },
-          ]
-        `);
-      },
-    },
-    {
-      template: '{{some-thing classBinding="lol:wat"}}',
-      fixedTemplate: '{{some-thing class=(if this.lol "wat")}}',
-      verifyResults(results) {
-        expect(results).toMatchInlineSnapshot(`
-          Array [
-            Object {
-              "column": 13,
-              "filePath": "layout.hbs",
-              "isFixable": true,
-              "line": 1,
-              "message": "Passing the \`classBinding\` property as an argument within templates is not allowed.",
-              "rule": "no-class-bindings",
-              "severity": 2,
-              "source": "classBinding=\\"lol:wat\\"",
-            },
-          ]
-        `);
-      },
-    },
-    {
-      template: '{{some-thing classBinding="lol:truthy:falsey"}}',
-      fixedTemplate: '{{some-thing class=(if this.lol "truthy" "falsey")}}',
-      verifyResults(results) {
-        expect(results).toMatchInlineSnapshot(`
-          Array [
-            Object {
-              "column": 13,
-              "filePath": "layout.hbs",
-              "isFixable": true,
-              "line": 1,
-              "message": "Passing the \`classBinding\` property as an argument within templates is not allowed.",
-              "rule": "no-class-bindings",
-              "severity": 2,
-              "source": "classBinding=\\"lol:truthy:falsey\\"",
-            },
-          ]
-        `);
-      },
-    },
-    {
-      template: '{{some-thing classBinding="lol:truthy:falsey other:yep:nope"}}',
-      fixedTemplate:
-        '{{some-thing class=(concat (if this.lol "truthy" "falsey") " " (if this.other "yep" "nope"))}}',
-      verifyResults(results) {
-        expect(results).toMatchInlineSnapshot(`
-          Array [
-            Object {
-              "column": 13,
-              "filePath": "layout.hbs",
-              "isFixable": true,
-              "line": 1,
-              "message": "Passing the \`classBinding\` property as an argument within templates is not allowed.",
-              "rule": "no-class-bindings",
-              "severity": 2,
-              "source": "classBinding=\\"lol:truthy:falsey other:yep:nope\\"",
-            },
-          ]
-        `);
-      },
-    },
-    {
-      template: '{{some-thing class="bar" classBinding="lol:truthy:falsey"}}',
-      fixedTemplate: '{{some-thing class=(concat "bar" " " (if this.lol "truthy" "falsey"))}}',
-      verifyResults(results) {
-        expect(results).toMatchInlineSnapshot(`
-          Array [
-            Object {
-              "column": 25,
-              "filePath": "layout.hbs",
-              "isFixable": true,
-              "line": 1,
-              "message": "Passing the \`classBinding\` property as an argument within templates is not allowed.",
-              "rule": "no-class-bindings",
-              "severity": 2,
-              "source": "classBinding=\\"lol:truthy:falsey\\"",
-            },
-          ]
-        `);
-      },
-    },
-    {
-      template:
-        '{{some-thing class=(concat "foo " this.something) classBinding="lol:truthy:falsey"}}',
-      fixedTemplate:
-        '{{some-thing class=(concat "foo " this.something " " (if this.lol "truthy" "falsey"))}}',
-      verifyResults(results) {
-        expect(results).toMatchInlineSnapshot(`
-          Array [
-            Object {
-              "column": 50,
-              "filePath": "layout.hbs",
-              "isFixable": true,
-              "line": 1,
-              "message": "Passing the \`classBinding\` property as an argument within templates is not allowed.",
-              "rule": "no-class-bindings",
-              "severity": 2,
-              "source": "classBinding=\\"lol:truthy:falsey\\"",
-            },
-          ]
-        `);
-      },
-    },
-    {
-      template: '{{some-thing class="always" classBinding="lol:truthy:falsey other:yep:nope"}}',
-      fixedTemplate:
-        '{{some-thing class=(concat "always" " " (if this.lol "truthy" "falsey") " " (if this.other "yep" "nope"))}}',
-      verifyResults(results) {
-        expect(results).toMatchInlineSnapshot(`
-          Array [
-            Object {
-              "column": 28,
-              "filePath": "layout.hbs",
-              "isFixable": true,
-              "line": 1,
-              "message": "Passing the \`classBinding\` property as an argument within templates is not allowed.",
-              "rule": "no-class-bindings",
-              "severity": 2,
-              "source": "classBinding=\\"lol:truthy:falsey other:yep:nope\\"",
-            },
-          ]
-        `);
-      },
-    },
-=======
->>>>>>> 624b16a7
   ],
 });