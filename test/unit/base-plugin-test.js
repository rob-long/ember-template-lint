--- conflicted
+++ resolved
@@ -109,17 +109,14 @@
   });
 
   describe('rule APIs', function () {
-<<<<<<< HEAD
-    it('can access editorConfig', async function () {
-=======
-    it('can access filePath', function () {
+    it('can access filePath', async function () {
       class AwesomeRule extends Rule {
         visitor() {
           expect(this.filePath).toBe('foo.hbs');
         }
       }
 
-      runRules('foo', [
+      await runRules('foo', [
         {
           Rule: AwesomeRule,
           name: 'awesome-rule',
@@ -129,14 +126,14 @@
       ]);
     });
 
-    it('can access moduleName', function () {
+    it('can access moduleName', async function () {
       class AwesomeRule extends Rule {
         visitor() {
           expect(this._moduleName).toBe('foo/bar');
         }
       }
 
-      runRules('foo', [
+      await runRules('foo', [
         {
           Rule: AwesomeRule,
           name: 'awesome-rule',
@@ -146,38 +143,24 @@
       ]);
     });
 
-    it('can access editorConfig', function () {
->>>>>>> b1c55a4a
-      class AwesomeRule extends Rule {
-        visitor() {
-          expect(this.editorConfig.insert_final_newline).toBe(false);
-        }
-      }
-
-      await runRules('foo', [plugin(AwesomeRule, 'awesome-rule', true)]);
-    });
-
-<<<<<<< HEAD
-    it('does not error when accessing editorConfig when no filePath is passed', async function () {
-=======
-    it('can access _rawSource', function () {
+    it('can access _rawSource', async function () {
       class AwesomeRule extends Rule {
         visitor() {
           expect(this._rawSource).toBe('foo');
         }
       }
 
-      runRules('foo', [plugin(AwesomeRule, 'awesome-rule', true)]);
-    });
-
-    it('can access workingDir', function () {
+      await runRules('foo', [plugin(AwesomeRule, 'awesome-rule', true)]);
+    });
+
+    it('can access workingDir', async function () {
       class AwesomeRule extends Rule {
         visitor() {
           expect(this.workingDir).toBe('foo');
         }
       }
 
-      runRules('foo', [
+      await runRules('foo', [
         {
           Rule: AwesomeRule,
           name: 'awesome-rule',
@@ -187,8 +170,17 @@
       ]);
     });
 
-    it('does not error when accessing editorConfig when no filePath is passed', function () {
->>>>>>> b1c55a4a
+    it('can access editorConfig', async function () {
+      class AwesomeRule extends Rule {
+        visitor() {
+          expect(this.editorConfig.insert_final_newline).toBe(false);
+        }
+      }
+
+      await runRules('foo', [plugin(AwesomeRule, 'awesome-rule', true)]);
+    });
+
+    it('does not error when accessing editorConfig when no filePath is passed', async function () {
       class AwesomeRule extends Rule {
         visitor() {
           expect(this.editorConfig.insert_final_newline).toBe(undefined);
