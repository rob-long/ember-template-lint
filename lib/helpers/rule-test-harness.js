'use strict';

const assert = require('assert');

const Linter = require('../index');

function parseMeta(item) {
  let meta = item !== undefined && typeof item === 'object' && item.meta ? item.meta : {};
  meta.moduleId = meta.moduleId || 'layout.hbs';
  const editorConfig = meta.editorConfig || {};

  if (!('configResolver' in meta)) {
    meta.configResolver = {
      editorConfig() {
        return editorConfig;
      },
    };
  }
  return meta;
}

function getVerifyOptions(template, meta) {
  const options = { source: template, moduleId: meta.moduleId };
  if ('configResolver' in meta) {
    options.configResolver = meta.configResolver;
  }
  return options;
}

/**
 * allows tests to be defined without needing to setup test infastructure everytime
 * @param  {Array}  [bad=[]]            - an array of items that describe the use case that should fail
 *  [{
     template: '{{debugger}}',

     result: {
       message,
       moduleId: 'layout.hbs',
       source: '{{debugger}}',
       line: 1,
       column: 0,
     },
   }]
 *
 * @param  {Array}  [error=[]]            - an array of items that describe the use case that should error
 *  [{
     config: 'sometimes',
     template: 'test',

     result: {
       fatal: true,
       moduleId: 'layout.hbs',
       message: 'You specified `"sometimes"`',
     },
   }]
 *
 * @param  {Array}    [good=[]]          - an array of strings that define templates that should not fail
 * [
     '<img alt="hullo">',
     '<img alt={{foo}}>',
     '<img alt="blah {{derp}}">',
     '<img aria-hidden="true">',
     '<img alt="">',
     '<img alt>',
   ]
 *
 * @param  {String}   name                - a name to describe which lint rule is being tested
 * @param  {Function} groupingMethodEach  - function to call before test setup is defined (mocha - beforeEach, qunit - beforeEach)
 * @param  {Function} groupingMethod      - function to call when test setup is defined (mocha - describe, qunit - module)
 * @param  {Function} testMethod          - function to call when test block is to be run (mocha - it, qunit - test)
 * @param  {Boolean}  skipDisabledTests   - boolean to skip disabled tests or not
 * @param  {Object}   config
 * @param  {Array}    plugins             - an array of plugins to load
 */
module.exports = function generateRuleTests({
  bad = [],
  good = [],
  error = [],
  name,
  groupingMethod,
  groupMethodBefore,
  testMethod,
  skipDisabledTests,
  config: passedConfig,
  plugins,
}) {
  groupingMethod(name, function() {
    let DISABLE_ALL = '{{! template-lint-disable }}';
    let DISABLE_ONE = `{{! template-lint-disable ${name} }}`;
    let DISABLE_ONE_LONG = `{{!-- template-lint-disable ${name} --}}`;

    let linter;

    function updateLinterConfig(localConfig) {
      if (localConfig === undefined) {
        return;
      }

      linter.config.rules[name] = localConfig;
    }

<<<<<<< HEAD
    function verify(template) {
      linter.config.rules[name] = config;
      const options = { source: template, moduleId: meta.moduleId };
      if ('configResolver' in meta) {
        options.configResolver = meta.configResolver;
      }
      return linter.verify(options);
=======
    /**
     * Prepare an invidividual snippet to be linted in a test:
     * - update linter config with the config passed along the snippet (optional)
     * - return options, to be provided to linter
     *
     * @param {string|Object} item - a snippet to lint
     * @param {string} [item.template] - if item was an object, the snippet
     * @param {boolean|Object} localConfig - the config passed along the snippet
     * @returns {Object} options - options to pass to the linter instance
     */
    function prepare(item, localConfig) {
      let template = typeof item === 'string' ? item : item.template;
      let meta = parseMeta(item);

      updateLinterConfig(localConfig);

      return getVerifyOptions(template, meta);
>>>>>>> 4c821cae
    }

    groupMethodBefore(function() {
      let initialConfig = {
        plugins,
        rules: {},
      };
      initialConfig.rules[name] = passedConfig;

      linter = new Linter({
        config: initialConfig,
      });
    });

    function parseResult(result) {
      let defaults = {
        severity: 2,
      };

      if (!skipDisabledTests) {
        defaults.rule = name;
      }

      if (result.moduleId !== null) {
        defaults.moduleId = 'layout.hbs';
      } else {
        delete result.moduleId;
      }

      return Object.assign({}, defaults, result);
    }

    bad.forEach(function(badItem) {
      let template = badItem.template;

      testMethod(`logs a message in the console when given \`${template}\``, function() {
        let expectedResults = badItem.results || [badItem.result];

        let options = prepare(badItem, badItem.config);
        let actual = linter.verify(options);

        if (badItem.fatal) {
          assert.strictEqual(actual.length, 1); // can't have more than one fatal error
          delete actual[0].source; // remove the source (stack trace is not easy to assert)
          assert.deepStrictEqual(actual[0], badItem.fatal);
        } else {
          expectedResults = expectedResults.map(parseResult);

          assert.deepStrictEqual(actual, expectedResults);
        }
      });

      if (!skipDisabledTests) {
        testMethod(`passes with \`${template}\` when rule is disabled`, function() {
          let config = false;
          let options = prepare(badItem, config);
          let actual = linter.verify(options);

          assert.deepStrictEqual(actual, []);
        });

        testMethod(
          `passes with \`${template}\` when disabled via inline comment - single rule`,
          function() {
            let options = prepare(`${DISABLE_ONE}\n${template}`);
            let actual = linter.verify(options);

            assert.deepStrictEqual(actual, []);
          }
        );

        testMethod(
          `passes with \`${template}\` when disabled via long-form inline comment - single rule`,
          function() {
            let options = prepare(`${DISABLE_ONE_LONG}\n${template}`);
            let actual = linter.verify(options);

            assert.deepStrictEqual(actual, []);
          }
        );

        testMethod(
          `passes with \`${template}\` when disabled via inline comment - all rules`,
          function() {
            let options = prepare(`${DISABLE_ALL}\n${template}`);
            let actual = linter.verify(options);

            assert.deepStrictEqual(actual, []);
          }
        );
      }
    });

    good.forEach(function(goodItem) {
      let template = typeof goodItem === 'string' ? goodItem : goodItem.template;

      testMethod(`passes when given \`${template}\``, function() {
        let options = prepare(goodItem, goodItem.config);
        let actual = linter.verify(options);

        assert.deepStrictEqual(actual, []);
      });
    });

    error.forEach(item => {
      let { config, template } = item;

      let friendlyConfig = JSON.stringify(config);

      testMethod(`errors when given \`${template}\` with config \`${friendlyConfig}\``, function() {
        let expectedResults = item.results || [item.result];
        expectedResults = expectedResults.map(parseResult);

        let options = prepare(item, item.config);
        let actual = linter.verify(options);

        for (let i = 0; i < actual.length; i++) {
          if (actual[i].fatal) {
            delete expectedResults[i].rule;
            delete actual[i].source;

            assert.ok(actual[i].message.indexOf(expectedResults[i].message) > -1);

            delete actual[i].message;
            delete expectedResults[i].message;
          }
        }

        assert.deepStrictEqual(actual, expectedResults);
      });
    });
  });
};<|MERGE_RESOLUTION|>--- conflicted
+++ resolved
@@ -99,15 +99,6 @@
       linter.config.rules[name] = localConfig;
     }
 
-<<<<<<< HEAD
-    function verify(template) {
-      linter.config.rules[name] = config;
-      const options = { source: template, moduleId: meta.moduleId };
-      if ('configResolver' in meta) {
-        options.configResolver = meta.configResolver;
-      }
-      return linter.verify(options);
-=======
     /**
      * Prepare an invidividual snippet to be linted in a test:
      * - update linter config with the config passed along the snippet (optional)
@@ -125,7 +116,6 @@
       updateLinterConfig(localConfig);
 
       return getVerifyOptions(template, meta);
->>>>>>> 4c821cae
     }
 
     groupMethodBefore(function() {
