--- conflicted
+++ resolved
@@ -160,7 +160,6 @@
               });
               break;
             }
-<<<<<<< HEAD
 
             // It's possible for a component to be permissible for multiple children, so we need to make sure at least
             // one possible tag makes sense.
@@ -171,10 +170,6 @@
                 })
               );
               if (newAllowedMinimumIndices.size === 0) {
-=======
-            if (allowedWithIndex.index > -1) {
-              if (allowedWithIndex.index < currentAllowedIndex) {
->>>>>>> 6cbc9b69
                 this.log({
                   message: orderingMessage,
                   line: node.loc && node.loc.start.line,
@@ -183,11 +178,8 @@
                 });
                 break;
               }
-<<<<<<< HEAD
+
               currentAllowedMinimumIndices = newAllowedMinimumIndices;
-=======
-              currentAllowedIndex = allowedWithIndex.index;
->>>>>>> 6cbc9b69
             }
           }
         }
