--- conflicted
+++ resolved
@@ -3,11 +3,7 @@
 
 const ERROR_MESSAGE = 'Excess whitespace in layout detected.';
 
-<<<<<<< HEAD
-const denylist = new Set([
-=======
 const whitespaceCharacterList = new Set([
->>>>>>> 67880167
   '&#32;',
   ' ',
   '&#160;',
@@ -63,11 +59,7 @@
 ]);
 
 function isWhitespace(char) {
-<<<<<<< HEAD
-  return denylist.has(char);
-=======
   return whitespaceCharacterList.has(char);
->>>>>>> 67880167
 }
 
 function splitTextByEntity(input) {
@@ -86,11 +78,7 @@
 
       // now we know we have an "entity like thing"
       let possibleEntity = input.slice(i, possibleEndIndex + 1);
-<<<<<<< HEAD
-      if (denylist.has(possibleEntity)) {
-=======
       if (whitespaceCharacterList.has(possibleEntity)) {
->>>>>>> 67880167
         result.push(possibleEntity);
         i += possibleEntity.length - 1;
       } else {
