'use strict';

const DEPRECATED_RULES = require('../helpers/deprecated-rules');
const Scope = require('./internal/scope');

// Constant to return from AST handlers so we know to remove/unregister them
const REMOVE_HANDLER = {};

const MODULE_NAME = Symbol('_moduleName');

const loggedModules = new Set([]);

// If we need to log an error or warning about an instruction node (e.g. syntax
// error), we want to only log it once, rather than having every rule log it,
// spamming the user. So the rules push any nodes with syntax errors into this
// array so only the first one will log the error, and subsequent rules will
// see it already in the array and not log it.
const loggedNodes = [];

const reLines = /(.*?(?:\r\n?|\n|$))/gm;
const reWhitespace = /\s+/;
const reTree = /^(.*)-tree$/;
const reToggleRule = /^template-lint-(enable|disable)$/;

function last(array) {
  return array[array.length - 1];
}

function unquote(str) {
  if (str.length < 3) {
    return str;
  }

  // Allow single or double quotes
  let firstLetter = str[0];
  let lastLetter = str[str.length - 1];
  if (firstLetter === lastLetter && ['"', "'"].includes(firstLetter)) {
    return str.slice(1, -1);
  }
  return str;
}

module.exports = class Base {
  constructor(options) {
    this.ruleName = options.name;
    this._console = options.console || console;
    this._configResolver = options.configResolver;
    this._ruleNames = options.ruleNames;
    this._allowInlineConfig =
      typeof options.allowInlineConfig === 'boolean' ? options.allowInlineConfig : true;

    this.severity = options.defaultSeverity;
    this.results = [];
    this.mode = options.shouldFix ? 'fix' : 'report';

    // To support DOM-scoped configuration instructions, we need to maintain
    // a stack of our configurations so we can restore the previous one when
    // the current one goes out of scope. The current one is duplicated in
    // this.config so the rule implementations don't need to worry about the
    // fact that there is a stack.
    this.config = this.parseConfig(options.config);
    this._configStack = [this.config];

<<<<<<< HEAD
    this.workingDir = options.workingDir;
    // TODO: add a deprecation for accessing _filePath
    this.filePath = this._filePath = options.filePath;
    this._moduleName = options.moduleName;
=======
    this._filePath = options.filePath;
    this[MODULE_NAME] = options.moduleName;
>>>>>>> 750b1744
    this._rawSource = options.rawSource;

    // split into a source array (allow windows and posix line endings)
    this.source = options.rawSource.match(reLines);
  }

  get editorConfig() {
    return this._configResolver.editorConfig();
  }

  get _moduleName() {
    if (!loggedModules.has(this.ruleName)) {
      this._console.log(
        `The \`_moduleName\` property used in the '${this.ruleName}' rule is deprecated. Please use \`_filePath\` instead.`
      );

      loggedModules.add(this.ruleName);
    }

    return this[MODULE_NAME];
  }

  // The `name !== this.ruleName` check isn't strictly necessary, but allows
  // unit tests to register test rules
  _isRuleName(name) {
    return this._ruleNames.includes(name) || name === this.ruleName || DEPRECATED_RULES.has(name);
  }

  _refersToCurrentRule(name) {
    return name === this.ruleName || DEPRECATED_RULES.get(name) === this.ruleName;
  }

  parseConfig(config) {
    return config;
  }

  getVisitor(env) {
    let pluginContext = this; // eslint-disable-line unicorn/no-this-assignment
    let visitor = {};
    let ruleVisitor = this.visitor(env);
    // We use this structure to advise/unadvise on AST events. The walkers we
    // set up read this structure every time they get an AST event and call the
    // appropriate functions. Handlers get added to the before/after list
    // according to whether they will be called before/after the rule's AST
    // event handlers.
    let astHandlers = {
      Template: {
        enter: { before: [], after: [] },
        exit: { before: [], after: [] },
      },
      Block: {
        enter: { before: [], after: [] },
        exit: { before: [], after: [] },
      },
      CommentStatement: {
        enter: { before: [], after: [] },
        exit: { before: [], after: [] },
      },
      MustacheCommentStatement: {
        enter: { before: [], after: [] },
        exit: { before: [], after: [] },
      },
      BlockStatement: {
        enter: { before: [], after: [] },
        exit: { before: [], after: [] },
      },
      PathExpression: {
        enter: { before: [], after: [] },
        exit: { before: [], after: [] },
      },
      ElementNode: {
        enter: { before: [], after: [] },
        exit: { before: [], after: [] },
        keys: {
          children: {
            enter: { before: [], after: [] },
            exit: { before: [], after: [] },
          },
          comments: {
            enter: { before: [], after: [] },
            exit: { before: [], after: [] },
          },
        },
      },
    };
    // Keep a stack of ancestor elements so that when we encounter a comment
    // that is the child of an element (i.e. not within the element's tag)
    // we know what it's parent is so we can set up a listener for when we
    // leave the comment's siblings.
    let scope = (this.scope = new Scope());

    // We don't traverse in-element comments until after we've entered the
    // element, but we need to apply such instructions before we enter the
    // element. So, we have an element enter handler that processes that
    // element's comments, which means we need to distinguish in-element
    // comments from child-of-element comments during the traverse so we can
    // ignore the former, but still process the latter.
    let inElementComments = false;

    //
    // Wrap the visitor handlers supplied by the rule, plus make sure we have entries
    // for the handlers we use internally for instruction processing. This is
    // done for two reasons -- one is to support instruction processing, but
    // the other is to allow the rule's visitor handlers to have their this
    // context set to the plugin, which isn't what HTMLBars does.
    //
    for (let key in ruleVisitor) {
      visitor[key] = this._wrapVisitor(ruleVisitor[key], astHandlers[key]);
    }

    visitor.Template = visitor.Template || this._wrapVisitor(null, astHandlers.Template);
    visitor.Block = visitor.Block || this._wrapVisitor(null, astHandlers.Block);
    visitor.CommentStatement =
      visitor.CommentStatement || this._wrapVisitor(null, astHandlers.CommentStatement);
    visitor.MustacheCommentStatement =
      visitor.MustacheCommentStatement ||
      this._wrapVisitor(null, astHandlers.MustacheCommentStatement);
    visitor.PathExpression =
      visitor.PathExpression || this._wrapVisitor(null, astHandlers.PathExpression);
    visitor.BlockStatement =
      visitor.BlockStatement || this._wrapVisitor(null, astHandlers.BlockStatement);
    visitor.ElementNode = visitor.ElementNode || this._wrapVisitor(null, astHandlers.ElementNode);

    //
    // Set up our handlers
    //

    // Manage scope
    function pushFrame(node) {
      scope.pushFrame(node);
    }

    function popFrame() {
      scope.popFrame();
    }

    function localVariablesCatcher(node) {
      scope.useLocal(node);
    }

    astHandlers.PathExpression.enter.before.push(localVariablesCatcher);
    astHandlers.Template.enter.before.push(pushFrame);
    astHandlers.Template.exit.after.push(popFrame);

    astHandlers.Block.enter.before.push(pushFrame);
    astHandlers.Block.exit.after.push(popFrame);

    astHandlers.ElementNode.keys.children.enter.before.push(pushFrame, localVariablesCatcher);
    astHandlers.ElementNode.keys.children.exit.after.push(popFrame);

    // Manage inElementComments
    astHandlers.ElementNode.keys.comments.enter.before.push(function () {
      inElementComments = true;
    });
    astHandlers.ElementNode.keys.comments.exit.after.push(function () {
      if (!inElementComments) {
        throw new Error('Element comments state out of sync with AST!');
      }
      inElementComments = false;
    });

    // Handle element-child config statements
    astHandlers.MustacheCommentStatement.enter.after.push(function (commentNode) {
      if (inElementComments) {
        return;
      }

      let config = pluginContext._processInstructionNode(commentNode);
      if (!config) {
        return;
      }

      pluginContext._pushConfig(config.value);

      // Pop the config once we exit the comment's siblings
      let parentNode = scope.currentNode;
      astHandlers.ElementNode.keys.children.exit.before.unshift(function (elementNode) {
        if (elementNode === parentNode) {
          pluginContext._popConfig(config.value);
          return REMOVE_HANDLER;
        }
      });
    });

    // Handle in-element config statements
    astHandlers.ElementNode.enter.before.push(function (elementNode) {
      for (const commentNode of elementNode.comments) {
        let config = pluginContext._processInstructionNode(commentNode);
        if (!config) {
          continue;
        }

        pluginContext._pushConfig(config.value);

        if (config.tree) {
          // Applies to descendants, so pop the config once we exit the
          // comment's element
          astHandlers.ElementNode.exit.after.unshift(function (node) {
            if (node === elementNode) {
              pluginContext._popConfig(config.value);
              return REMOVE_HANDLER;
            }
          });
        } else {
          // Applies to only this element, so pop the config when we enter the
          // element's children, re-push it when we exit the element's
          // children, and then re-pop it when we exit the element entirely.
          // This is so that if the rule is listening for element exit events
          // for some reason, the configuration will be applied when they fire,
          // like it is applied when the enter events fire (but not applied when
          // entering/exiting or traversing the children).
          astHandlers.ElementNode.keys.children.enter.before.unshift(function (node) {
            if (node === elementNode) {
              pluginContext._popConfig(config.value);
              return REMOVE_HANDLER;
            }
          });
          astHandlers.ElementNode.keys.children.exit.after.push(function (node) {
            if (node === elementNode) {
              pluginContext._pushConfig(config.value);
              return REMOVE_HANDLER;
            }
          });
          astHandlers.ElementNode.exit.after.unshift(function (node) {
            if (node === elementNode) {
              pluginContext._popConfig(config.value);
              return REMOVE_HANDLER;
            }
          });
        }
      }
    });

    return visitor;
  }

  visitor() {}

  // Generate a visitor handler function for a specific node type/event that
  // will call the internal handlers and the rule handler for that node
  // type/event in the correct order.
  _wrapVisitorHandler(ruleHandler, internalHandlers) {
    internalHandlers = internalHandlers || {};
    let beforeHandlers = internalHandlers.before || [];
    let afterHandlers = internalHandlers.after || [];
    let plugin = this; // eslint-disable-line unicorn/no-this-assignment
    let i, ret;

    return function () {
      for (i = 0; i < beforeHandlers.length; i++) {
        ret = beforeHandlers[i].apply(plugin, arguments); // eslint-disable-line prefer-rest-params
        if (ret === REMOVE_HANDLER) {
          beforeHandlers.splice(i, 1);
          i -= 1;
        }
      }

      if (ruleHandler && !plugin.isDisabled()) {
        ruleHandler.apply(plugin, arguments); // eslint-disable-line prefer-rest-params
      }

      for (i = 0; i < afterHandlers.length; i++) {
        ret = afterHandlers[i].apply(plugin, arguments); // eslint-disable-line prefer-rest-params
        if (ret === REMOVE_HANDLER) {
          afterHandlers.splice(i, 1);
          i -= 1;
        }
      }
    };
  }

  // Give the rule's visitor for a given node type, and our internal
  // astHandlers registry for that node type, generate a visitor that will
  // call all the various event handlers in the proper order
  _wrapVisitor(ruleVisitor, astHandlers) {
    if (typeof ruleVisitor === 'function') {
      ruleVisitor = { enter: ruleVisitor };
    }

    ruleVisitor = ruleVisitor || {};
    astHandlers = astHandlers || {};

    let visitorKeys = ruleVisitor.keys || {};
    let visitorChildren = visitorKeys.children || {};
    let visitorComments = visitorKeys.comments || {};
    let internalKeys = astHandlers.keys || {};
    let internalChildren = internalKeys.children || {};
    let internalComments = internalKeys.comments || {};

    return {
      enter: this._wrapVisitorHandler(ruleVisitor.enter, astHandlers.enter),
      exit: this._wrapVisitorHandler(ruleVisitor.exit, astHandlers.exit),
      keys: {
        children: {
          enter: this._wrapVisitorHandler(visitorChildren.enter, internalChildren.enter),
          exit: this._wrapVisitorHandler(visitorChildren.exit, internalChildren.exit),
        },
        comments: {
          enter: this._wrapVisitorHandler(visitorComments.enter, internalComments.enter),
          exit: this._wrapVisitorHandler(visitorComments.exit, internalComments.exit),
        },
      },
    };
  }

  _pushConfig(config) {
    this._configStack.push(config);
    this.config = config;
  }

  _popConfig(config) {
    if (last(this._configStack) !== config) {
      throw new Error('Configuration stack out of sync with AST!');
    }

    this._configStack.pop();
    this.config = last(this._configStack);
  }

  // eslint-disable-next-line complexity
  _processInstructionNode(node) {
    if (!this._allowInlineConfig) {
      // inline configuration is disabled, do nothing
      return null;
    }

    let nodeValue = node.value.trim();
    let instructionName = nodeValue.split(reWhitespace)[0];
    let instructionArgs = nodeValue.slice(instructionName.length + 1).trim();
    let config = { tree: false };
    let m;

    m = reTree.exec(instructionName);
    if (m) {
      config.tree = true;
      instructionName = m[1];
    }

    m = reToggleRule.exec(instructionName);
    if (m) {
      // If no instructionArgs, it's just disabling everything, so apply the
      // config
      if (instructionArgs) {
        // It includes an explicit list of rules, so not just disabling
        // everything. So, let's validate the rule names, and then see if it
        // contains us.
        let names = instructionArgs.split(reWhitespace).map(unquote);

        // Validate rule names. If one or more fail to validate, don't return,
        // though, because if we can still find our rule name in the list, we
        // can process the instruction just fine.
        if (!loggedNodes.includes(node)) {
          let badNames = names.filter((name) => !this._isRuleName(name));

          for (const badName of badNames) {
            this.log({
              message: `unrecognized rule name \`${badName}\` in ${instructionName} instruction`,
              line: node.loc && node.loc.start.line,
              column: node.loc && node.loc.start.column,
              source: this.sourceForNode(node),
              rule: 'global',
            });
          }

          if (badNames.length > 0) {
            loggedNodes.push(node);
          }
        }

        if (names.every((name) => !this._refersToCurrentRule(name))) {
          // Explicit list that doesn't include us
          return null;
        }
      }

      if (m[1] === 'disable') {
        config.value = false;
      } else {
        // Enable means set to the default config, i.e. the bottom of our
        // config stack...unless it was originally disabled, and then just
        // enable it.
        if (this._configStack[0] === false) {
          config.value = true;
        } else {
          config.value = this._configStack[0];
        }
      }

      return config;
    } else if (instructionName === 'template-lint-configure') {
      // This instruction must list exactly one rule
      let firstArg = instructionArgs.split(reWhitespace)[0];
      let jsonString = instructionArgs.slice(firstArg.length).trim();

      firstArg = unquote(firstArg);

      // Make sure the first argument is a valid rule name as a heuristic to
      // check for syntax errors.
      if (!this._isRuleName(firstArg)) {
        // Invalid rule
        if (!loggedNodes.includes(node)) {
          this.log({
            message: `unrecognized rule name \`${firstArg}\` in template-lint-configure instruction`,
            line: node.loc && node.loc.start.line,
            column: node.loc && node.loc.start.column,
            source: this.sourceForNode(node),
            rule: 'global',
          });
          loggedNodes.push(node);
        }
        return null;
      }

      if (!this._refersToCurrentRule(firstArg)) {
        // Valid rule, but not us, so not relevant
        return null;
      }

      try {
        const { determineRuleConfig } = require('../get-config');
        config.value = JSON.parse(jsonString);
        let ruleData = determineRuleConfig(config.value);
        this.severity = ruleData.severity;
        return config;
      } catch {
        if (!loggedNodes.includes(node)) {
          this.log({
            message: `malformed template-lint-configure instruction: \`${jsonString}\` is not valid JSON`,
            line: node.loc && node.loc.start.line,
            column: node.loc && node.loc.start.column,
            source: this.sourceForNode(node),
            rule: 'global',
          });
          loggedNodes.push(node);
        }
      }
    } else if (instructionName.slice(0, 'template-lint'.length) === 'template-lint') {
      if (!loggedNodes.includes(node)) {
        this.log({
          message: `unrecognized template-lint instruction: \`${instructionName}\``,
          line: node.loc && node.loc.start.line,
          column: node.loc && node.loc.start.column,
          source: this.sourceForNode(node),
          rule: 'global',
        });
        loggedNodes.push(node);
      }
    }

    return null;
  }

  isDisabled() {
    return !this.config;
  }

  log(result) {
    let defaults = {
      rule: this.ruleName,
      severity: this.severity,
    };
    if (this.filePath) {
      defaults.filePath = this.filePath;
    }
    if (this[MODULE_NAME]) {
      defaults.moduleId = this[MODULE_NAME];
    }
    let reportedResult = Object.assign({}, defaults, result);

    this.results.push(reportedResult);
  }

  detect() {
    throw new Error('Must implemented #detect');
  }

  process() {
    throw new Error('Must implemented #process');
  }

  // mostly copy/pasta from tildeio/htmlbars with a few tweaks:
  // https://github.com/tildeio/htmlbars/blob/v0.14.17/packages/htmlbars-syntax/lib/parser.js#L59-L90
  sourceForNode(node) {
    if (node.loc) {
      return this.sourceForLoc(node.loc);
    }
  }

  sourceForLoc(loc) {
    let firstLine = loc.start.line - 1;
    let lastLine = loc.end.line - 1;
    let currentLine = firstLine - 1;
    let firstColumn = loc.start.column;
    let lastColumn = loc.end.column;
    let string = [];
    let line;

    while (currentLine < lastLine) {
      currentLine++;
      line = this.source[currentLine];

      if (currentLine === firstLine) {
        if (firstLine === lastLine) {
          string.push(line.slice(firstColumn, lastColumn));
        } else {
          string.push(line.slice(firstColumn));
        }
      } else if (currentLine === lastLine) {
        string.push(line.slice(0, lastColumn));
      } else {
        string.push(line);
      }
    }

    return string.join('');
  }

  isLocal(node) {
    return this.scope.isLocal(node);
  }
};<|MERGE_RESOLUTION|>--- conflicted
+++ resolved
@@ -61,15 +61,10 @@
     this.config = this.parseConfig(options.config);
     this._configStack = [this.config];
 
-<<<<<<< HEAD
     this.workingDir = options.workingDir;
     // TODO: add a deprecation for accessing _filePath
     this.filePath = this._filePath = options.filePath;
-    this._moduleName = options.moduleName;
-=======
-    this._filePath = options.filePath;
     this[MODULE_NAME] = options.moduleName;
->>>>>>> 750b1744
     this._rawSource = options.rawSource;
 
     // split into a source array (allow windows and posix line endings)
