const Linter = require('../linter');

class JsonPrinter {
  constructor(options = {}) {
    this.options = options;
    this.console = options.console || console;
  }

  print(results) {
    let filteredErrors = {};
    for (let filePath of Object.keys(results.files)) {
      let fileErrors = results.files[filePath].messages;

      let errorsFiltered = fileErrors.filter((error) => error.severity === Linter.ERROR_SEVERITY);
      let warnings = this.options.quiet
        ? []
        : fileErrors.filter((error) => error.severity === Linter.WARNING_SEVERITY);
      let todos =
        this.options.quiet || !this.options.includeTodo
          ? []
          : fileErrors.filter((error) => error.severity === Linter.TODO_SEVERITY);

<<<<<<< HEAD
      filteredErrors[filePath] = errorsFiltered.concat(warnings, todos);
=======
      filteredErrors[filePath] = [...errorsFiltered, ...warnings];
>>>>>>> 47e24e5f
    }

    this.console.log(JSON.stringify(filteredErrors, null, 2));
  }
}

module.exports = JsonPrinter;<|MERGE_RESOLUTION|>--- conflicted
+++ resolved
@@ -20,11 +20,7 @@
           ? []
           : fileErrors.filter((error) => error.severity === Linter.TODO_SEVERITY);
 
-<<<<<<< HEAD
-      filteredErrors[filePath] = errorsFiltered.concat(warnings, todos);
-=======
-      filteredErrors[filePath] = [...errorsFiltered, ...warnings];
->>>>>>> 47e24e5f
+      filteredErrors[filePath] = [...errorsFiltered, ...warnings, ...todos];
     }
 
     this.console.log(JSON.stringify(filteredErrors, null, 2));
