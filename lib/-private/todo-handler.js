--- conflicted
+++ resolved
@@ -1,22 +1,11 @@
-<<<<<<< HEAD
 import {
-=======
-const {
   applyTodoChanges,
->>>>>>> bedaed87
   buildTodoDatum,
   generateTodoBatches,
   getSeverity,
   todoStorageFileExists,
   writeTodos,
-<<<<<<< HEAD
-  readTodosForFilePath,
-  applyTodoChanges,
-  getSeverity,
 } from '@lint-todo/utils';
-=======
-} = require('@lint-todo/utils');
->>>>>>> bedaed87
 
 import { ERROR_SEVERITY } from '../helpers/severity.js';
 
