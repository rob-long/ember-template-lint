--- conflicted
+++ resolved
@@ -204,14 +204,6 @@
   let filePaths = getFilesToLint(positional, options.ignorePattern);
 
   let resultsAccumulator = [];
-<<<<<<< HEAD
-  for (let relativeFilePath of filesToLint) {
-    // on Windows the attempt to resolve the '/dev/stdin' doesn't return '/dev/stdin', hence explicit check
-    let resolvedFilePath = relativeFilePath === STDIN ? STDIN : path.resolve(relativeFilePath);
-    let filePath = resolvedFilePath === STDIN ? options.filename || '' : relativeFilePath;
-    let moduleId = filePath.slice(0, -4);
-    let messages = await lintFile(linter, filePath, resolvedFilePath, moduleId, options.fix);
-=======
   for (let relativeFilePath of filePaths) {
     let linterOptions = await buildLinterOptions(
       relativeFilePath,
@@ -220,7 +212,6 @@
     );
 
     let messages = lintSource(linter, linterOptions, options.fix);
->>>>>>> aa7887c0
 
     resultsAccumulator.push(...messages);
   }
