--- conflicted
+++ resolved
@@ -395,14 +395,10 @@
 
   let results = processResults(resultsAccumulator);
 
-<<<<<<< HEAD
-  if (results.errorCount > 0) {
-=======
   if (
     results.errorCount > 0 ||
     (!options.quiet && options.maxWarnings && results.warningCount > options.maxWarnings)
   ) {
->>>>>>> dc8a39f3
     process.exitCode = 1;
   }
 
