--- conflicted
+++ resolved
@@ -54,32 +54,26 @@
 }
 
 function executeGlobby(pattern, ignore) {
+  let supportedExtensions = new Set(['.hbs', '.html', '.handlebars']);
+
   return (
     globby
       // `--no-ignore-pattern` results in `ignorePattern === [false]`
       .sync(pattern, ignore[0] === false ? {} : { ignore, gitignore: true })
-      .filter((filePath) => filePath.slice(-4) === '.hbs')
+      .filter((filePath) => supportedExtensions.has(path.extname(filePath)))
   );
 }
 
 function expandFileGlobs(filePatterns, ignorePattern, glob = executeGlobby) {
+  let supportedExtensions = new Set(['.hbs', '.html', '.handlebars']);
   let result = new Set();
-  let supportedExtensions = new Set(['.hbs', '.html', '.handlebars']);
 
   filePatterns.forEach((pattern) => {
-<<<<<<< HEAD
     let isSupported = supportedExtensions.has(path.extname(pattern));
-    let isLiteralPath = !isValidGlob(pattern) && fs.existsSync(pattern);
+    let isLiteralPath = !isGlob(pattern) && fs.existsSync(pattern);
 
     if (isSupported && isLiteralPath) {
-      let isIgnored = !micromatch.isMatch(pattern, ignorePattern);
-=======
-    let isHBS = pattern.slice(-4) === '.hbs';
-    let isLiteralPath = !isGlob(pattern) && fs.existsSync(pattern);
-
-    if (isHBS && isLiteralPath) {
       let isIgnored = micromatch.isMatch(pattern, ignorePattern);
->>>>>>> 67880167
 
       if (!isIgnored) {
         result.add(pattern);
@@ -88,15 +82,7 @@
       return;
     }
 
-<<<<<<< HEAD
-    globby
-      // `--no-ignore-pattern` results in `ignorePattern === [false]`
-      .sync(pattern, ignorePattern[0] === false ? {} : { ignore: ignorePattern, gitignore: true })
-      .filter((filePath) => supportedExtensions.has(path.extname(filePath)))
-      .forEach((filePath) => result.add(filePath));
-=======
     glob(pattern, ignorePattern).forEach((filePath) => result.add(filePath));
->>>>>>> 67880167
   });
 
   return result;
