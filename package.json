{
  "name": "ember-template-lint",
  "version": "4.0.0-beta.1",
  "description": "Linter for Ember or Handlebars templates.",
  "keywords": [
    "ember",
    "ember.js",
    "handlebars",
    "lint",
    "linter"
  ],
  "homepage": "https://github.com/ember-template-lint/ember-template-lint",
  "bugs": {
    "url": "https://github.com/ember-template-lint/ember-template-lint/issues"
  },
  "repository": {
    "type": "git",
    "url": "git+ssh://git@github.com/ember-template-lint/ember-template-lint.git"
  },
  "license": "MIT",
  "author": "Robert Jackson <me@rwjblue.com>",
  "type": "module",
  "exports": "./lib/index.js",
  "main": "./lib/index.js",
  "bin": "./bin/ember-template-lint.js",
  "scripts": {
    "lint": "npm-run-all --continue-on-error --parallel lint:*",
    "lint:docs": "markdownlint \"**/*.md\"",
    "lint:docs:fix": "yarn lint:docs --fix",
    "lint:js": "eslint --cache .",
    "lint:js:fix": "yarn lint:js --fix",
    "lint:package-json": "npmPkgJsonLint .",
    "lint:package-json-sorting": "sort-package-json --check",
    "lint:package-json-sorting:fix": "sort-package-json package.json",
    "new:rule": "node dev/generate.js new-rule",
    "release": "release-it",
    "test": "npm-run-all lint:* test:*",
    "test:jest": "cross-env NODE_OPTIONS=--experimental-vm-modules jest --coverage",
    "update": "npm-run-all update:*",
    "update:indices": "node ./scripts/update-indices.js",
    "update:readme": "node ./scripts/update-readme.js"
  },
  "jest": {
    "coveragePathIgnorePatterns": [
      "<rootDir>/node_modules/",
      "<rootDir>/test/"
    ],
    "coverageThreshold": {
      "global": {
        "branches": 87,
        "functions": 96,
        "lines": 92,
        "statements": 92
      }
    },
    "setupFilesAfterEnv": [
      "<rootDir>/test/jest-setup.js"
    ],
    "testMatch": [
      "<rootDir>/test/**/*-test.js"
    ]
  },
  "dependencies": {
    "@lint-todo/utils": "^12.0.0",
    "chalk": "^4.1.2",
    "ci-info": "^3.3.0",
    "date-fns": "^2.27.0",
    "ember-template-recast": "^6.1.0",
    "find-up": "^5.0.0",
    "fuse.js": "^6.4.6",
    "get-stdin": "^8.0.0",
    "globby": "^11.0.4",
    "is-glob": "^4.0.3",
    "micromatch": "^4.0.4",
    "resolve": "^1.20.0",
    "v8-compile-cache": "^2.3.0",
    "yargs": "^17.3.0"
  },
  "devDependencies": {
<<<<<<< HEAD
    "@babel/eslint-parser": "^7.16.3",
    "@babel/parser": "^7.16.4",
    "@babel/traverse": "^7.16.3",
=======
    "@babel/parser": "^7.16.6",
    "@babel/traverse": "^7.16.5",
>>>>>>> 24c16370
    "@microsoft/jest-sarif": "^1.0.0-beta.0",
    "common-tags": "^1.8.2",
    "cross-env": "^7.0.3",
    "eslint": "^8.2.0",
    "eslint-config-prettier": "^8.3.0",
    "eslint-plugin-eslint-comments": "^3.2.0",
    "eslint-plugin-filenames": "^1.3.2",
    "eslint-plugin-import": "^2.25.3",
    "eslint-plugin-import-helpers": "^1.2.0",
    "eslint-plugin-node": "^11.1.0",
    "eslint-plugin-prettier": "^4.0.0",
    "eslint-plugin-unicorn": "^39.0.0",
    "execa": "^5.1.1",
    "fixturify-project": "^2.1.1",
    "jest": "^27.4.5",
    "markdownlint-cli": "^0.30.0",
    "npm-package-json-lint": "^5.4.2",
    "npm-run-all": "^4.1.5",
    "prettier": "^2.5.1",
    "release-it": "^14.11.8",
    "release-it-lerna-changelog": "^4.0.1",
    "sort-package-json": "^1.53.1",
    "yeoman-environment": "^3.8.1",
    "yeoman-generator": "^5.4.2",
    "yeoman-test": "^6.2.0"
  },
  "engines": {
    "node": "^12.22.0 || ^14.17.0 || >=16.0.0"
  },
  "publishConfig": {
    "registry": "https://registry.npmjs.org"
  },
  "release-it": {
    "plugins": {
      "release-it-lerna-changelog": {
        "infile": "CHANGELOG.md",
        "launchEditor": true
      }
    },
    "git": {
      "tagName": "v${version}"
    },
    "github": {
      "release": true,
      "tokenRef": "GITHUB_AUTH"
    }
  },
  "volta": {
    "node": "16.13.0",
    "yarn": "1.22.17"
  }
}<|MERGE_RESOLUTION|>--- conflicted
+++ resolved
@@ -77,14 +77,9 @@
     "yargs": "^17.3.0"
   },
   "devDependencies": {
-<<<<<<< HEAD
-    "@babel/eslint-parser": "^7.16.3",
-    "@babel/parser": "^7.16.4",
-    "@babel/traverse": "^7.16.3",
-=======
+    "@babel/eslint-parser": "^7.16.5",
     "@babel/parser": "^7.16.6",
     "@babel/traverse": "^7.16.5",
->>>>>>> 24c16370
     "@microsoft/jest-sarif": "^1.0.0-beta.0",
     "common-tags": "^1.8.2",
     "cross-env": "^7.0.3",
