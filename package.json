--- conflicted
+++ resolved
@@ -1,10 +1,6 @@
 {
   "name": "ember-template-lint",
-<<<<<<< HEAD
   "version": "3.0.0-beta.0",
-=======
-  "version": "2.17.0",
->>>>>>> 44f73250
   "description": "Linter for Ember or Handlebars templates.",
   "keywords": [],
   "homepage": "https://github.com/ember-template-lint/ember-template-lint",
@@ -56,12 +52,8 @@
     "@babel/parser": "^7.12.11",
     "@babel/traverse": "^7.12.12",
     "common-tags": "^1.8.0",
-<<<<<<< HEAD
     "date-fns": "^2.16.1",
-    "eslint": "^7.17.0",
-=======
     "eslint": "^7.18.0",
->>>>>>> 44f73250
     "eslint-config-prettier": "^7.1.0",
     "eslint-plugin-eslint-comments": "^3.2.0",
     "eslint-plugin-filenames": "^1.3.2",
