{
  "name": "ember-template-lint",
  "version": "2.16.0",
  "description": "Linter for Ember or Handlebars templates.",
  "keywords": [],
  "homepage": "https://github.com/ember-template-lint/ember-template-lint",
  "bugs": {
    "url": "https://github.com/ember-template-lint/ember-template-lint/issues"
  },
  "repository": {
    "type": "git",
    "url": "git+ssh://git@github.com/ember-template-lint/ember-template-lint.git"
  },
  "license": "MIT",
  "author": "Robert Jackson <me@rwjblue.com>",
  "main": "lib/index.js",
  "bin": "./bin/ember-template-lint.js",
  "scripts": {
    "lint": "npm-run-all lint:* --continue-on-error",
    "lint:docs": "markdownlint '**/*.md'",
    "lint:js": "eslint . --cache",
    "lint:package-json": "sort-package-json --check",
    "new": "node dev/new-rule/index.js",
    "release": "release-it",
    "test": "npm-run-all lint:* test:*",
    "test:jest": "jest",
    "update": "node ./scripts/update-rules.js"
  },
  "jest": {
    "coveragePathIgnorePatterns": [
      "<rootDir>/node_modules/",
      "<rootDir>/test/"
    ],
    "testMatch": [
      "<rootDir>/test/**/*-test.js"
    ]
  },
  "dependencies": {
    "@ember-template-lint/todo-utils": "^6.0.0",
    "chalk": "^4.0.0",
    "ember-template-recast": "^5.0.1",
    "find-up": "^5.0.0",
    "get-stdin": "^8.0.0",
    "globby": "^11.0.2",
    "is-glob": "^4.0.1",
    "micromatch": "^4.0.2",
    "resolve": "^1.19.0",
    "v8-compile-cache": "^2.2.0",
    "yargs": "^16.2.0"
  },
  "devDependencies": {
    "@babel/parser": "^7.12.11",
    "@babel/traverse": "^7.12.12",
    "common-tags": "^1.8.0",
<<<<<<< HEAD
    "date-fns": "^2.16.1",
    "eslint": "^7.16.0",
=======
    "eslint": "^7.17.0",
>>>>>>> 6bc70520
    "eslint-config-prettier": "^7.1.0",
    "eslint-plugin-eslint-comments": "^3.2.0",
    "eslint-plugin-filenames": "^1.3.2",
    "eslint-plugin-import": "^2.22.1",
    "eslint-plugin-import-helpers": "^1.1.0",
    "eslint-plugin-node": "^11.1.0",
    "eslint-plugin-prettier": "^3.3.1",
    "eslint-plugin-unicorn": "^25.0.1",
    "execa": "^5.0.0",
    "fixturify-project": "^2.1.0",
    "jest": "^26.6.3",
    "markdownlint-cli": "^0.26.0",
    "npm-run-all": "^4.1.5",
    "prettier": "^2.2.1",
    "release-it": "^14.2.2",
    "release-it-lerna-changelog": "^3.1.0",
    "sort-package-json": "^1.48.1"
  },
  "engines": {
    "node": "10.* || 12.* || >= 14.*"
  },
  "publishConfig": {
    "registry": "https://registry.npmjs.org"
  },
  "release-it": {
    "plugins": {
      "release-it-lerna-changelog": {
        "infile": "CHANGELOG.md",
        "launchEditor": true
      }
    },
    "git": {
      "tagName": "v${version}"
    },
    "github": {
      "release": true,
      "tokenRef": "GITHUB_AUTH"
    }
  },
  "volta": {
    "node": "12.18.3",
    "yarn": "1.22.4"
  }
}<|MERGE_RESOLUTION|>--- conflicted
+++ resolved
@@ -52,12 +52,8 @@
     "@babel/parser": "^7.12.11",
     "@babel/traverse": "^7.12.12",
     "common-tags": "^1.8.0",
-<<<<<<< HEAD
     "date-fns": "^2.16.1",
-    "eslint": "^7.16.0",
-=======
     "eslint": "^7.17.0",
->>>>>>> 6bc70520
     "eslint-config-prettier": "^7.1.0",
     "eslint-plugin-eslint-comments": "^3.2.0",
     "eslint-plugin-filenames": "^1.3.2",
