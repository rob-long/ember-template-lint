--- conflicted
+++ resolved
@@ -1,10 +1,6 @@
 {
   "name": "ember-template-lint",
-<<<<<<< HEAD
   "version": "3.0.0-beta.5",
-=======
-  "version": "2.20.0",
->>>>>>> b1c55a4a
   "description": "Linter for Ember or Handlebars templates.",
   "keywords": [],
   "homepage": "https://github.com/ember-template-lint/ember-template-lint",
