{
  "name": "ember-template-lint",
<<<<<<< HEAD
  "version": "2.0.0-beta.4",
=======
  "version": "1.12.3",
>>>>>>> eb2023bf
  "description": "Lint your templates.",
  "keywords": [],
  "homepage": "https://github.com/ember-template-lint/ember-template-lint",
  "bugs": {
    "url": "https://github.com/ember-template-lint/ember-template-lint/issues"
  },
  "repository": {
    "type": "git",
    "url": "git+ssh://git@github.com/ember-template-lint/ember-template-lint.git"
  },
  "license": "MIT",
  "author": "Robert Jackson <me@rwjblue.com>",
  "main": "lib/index.js",
  "bin": "./bin/ember-template-lint.js",
  "scripts": {
    "changelog": "lerna-changelog",
    "lint": "yarn lint:js",
    "lint:js": "eslint . --cache",
    "release": "release-it",
    "test": "jest"
  },
  "dependencies": {
<<<<<<< HEAD
    "chalk": "^2.4.2",
    "ember-template-recast": "^3.3.1",
    "globby": "^10.0.1",
    "micromatch": "^4.0.2",
=======
    "@glimmer/syntax": "^0.45.0",
    "chalk": "^2.0.0",
    "globby": "^9.0.0",
>>>>>>> eb2023bf
    "minimatch": "^3.0.4",
    "resolve": "^1.12.0",
    "strip-bom": "^4.0.0"
  },
  "devDependencies": {
    "broccoli-test-helper": "^2.0.0",
    "common-tags": "^1.8.0",
    "eslint": "^6.0.1",
    "eslint-config-prettier": "^6.0.0",
    "eslint-plugin-eslint-comments": "^3.1.2",
    "eslint-plugin-filenames": "^1.3.2",
    "eslint-plugin-import": "^2.18.2",
    "eslint-plugin-node": "^10.0.0",
    "eslint-plugin-prettier": "^3.0.1",
    "execa": "^1.0.0",
    "jest": "^23.6.0",
    "lerna-changelog": "^1.0.0",
    "prettier": "^1.15.3",
    "release-it": "^12.2.1",
    "release-it-lerna-changelog": "^1.0.3"
  },
  "engines": {
    "node": "8.* || 10.* || >= 12.*"
  },
  "publishConfig": {
    "registry": "https://registry.npmjs.org"
  },
  "release-it": {
    "plugins": {
      "release-it-lerna-changelog": {
        "infile": "CHANGELOG.md"
      }
    },
    "git": {
      "tagName": "v${version}"
    },
    "github": {
      "release": true
    }
  },
  "jest": {
    "coveragePathIgnorePatterns": [
      "<rootDir>/node_modules/",
      "<rootDir>/test/"
    ],
    "testMatch": [
      "<rootDir>/test/**/*-test.js"
    ]
  }
}<|MERGE_RESOLUTION|>--- conflicted
+++ resolved
@@ -1,10 +1,6 @@
 {
   "name": "ember-template-lint",
-<<<<<<< HEAD
   "version": "2.0.0-beta.4",
-=======
-  "version": "1.12.3",
->>>>>>> eb2023bf
   "description": "Lint your templates.",
   "keywords": [],
   "homepage": "https://github.com/ember-template-lint/ember-template-lint",
@@ -27,16 +23,10 @@
     "test": "jest"
   },
   "dependencies": {
-<<<<<<< HEAD
     "chalk": "^2.4.2",
     "ember-template-recast": "^3.3.1",
     "globby": "^10.0.1",
     "micromatch": "^4.0.2",
-=======
-    "@glimmer/syntax": "^0.45.0",
-    "chalk": "^2.0.0",
-    "globby": "^9.0.0",
->>>>>>> eb2023bf
     "minimatch": "^3.0.4",
     "resolve": "^1.12.0",
     "strip-bom": "^4.0.0"
