--- conflicted
+++ resolved
@@ -53,14 +53,9 @@
     "@babel/parser": "^7.13.4",
     "@babel/traverse": "^7.13.0",
     "common-tags": "^1.8.0",
-<<<<<<< HEAD
+    "date-fns": "^2.16.1",
     "eslint": "^7.21.0",
     "eslint-config-prettier": "^8.1.0",
-=======
-    "date-fns": "^2.16.1",
-    "eslint": "^7.20.0",
-    "eslint-config-prettier": "^8.0.0",
->>>>>>> ca4539fe
     "eslint-plugin-eslint-comments": "^3.2.0",
     "eslint-plugin-filenames": "^1.3.2",
     "eslint-plugin-import": "^2.22.1",
